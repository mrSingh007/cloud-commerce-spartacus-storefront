--- conflicted
+++ resolved
@@ -50,11 +50,8 @@
               "extractLicenses": true,
               "vendorChunk": false,
               "buildOptimizer": true,
-<<<<<<< HEAD
-              "serviceWorker": true
-=======
+              "serviceWorker": true,
               "tsConfig": "projects/storefrontapp/tsconfig.app.prod.json"
->>>>>>> 35d55ac0
             }
           }
         },
