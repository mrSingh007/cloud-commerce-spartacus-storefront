--- conflicted
+++ resolved
@@ -48,19 +48,13 @@
               "vendorChunk": false,
               "buildOptimizer": true,
               "serviceWorker": true,
-<<<<<<< HEAD
-=======
               "tsConfig": "projects/storefrontapp/tsconfig.app.prod.json"
             },
             "ci": {
-              "fileReplacements": [
-                {
-                  "replace":
-                    "projects/storefrontapp/src/environments/environment.ts",
-                  "with":
-                    "projects/storefrontapp/src/environments/environment.ci.ts"
-                }
-              ],
+              "fileReplacements": [{
+                "replace": "projects/storefrontapp/src/environments/environment.ts",
+                "with": "projects/storefrontapp/src/environments/environment.ci.ts"
+              }],
               "optimization": true,
               "outputHashing": "all",
               "sourceMap": false,
@@ -73,14 +67,10 @@
               "tsConfig": "projects/storefrontapp/tsconfig.app.prod.json"
             },
             "qa": {
-              "fileReplacements": [
-                {
-                  "replace":
-                    "projects/storefrontapp/src/environments/environment.ts",
-                  "with":
-                    "projects/storefrontapp/src/environments/environment.qa.ts"
-                }
-              ],
+              "fileReplacements": [{
+                "replace": "projects/storefrontapp/src/environments/environment.ts",
+                "with": "projects/storefrontapp/src/environments/environment.qa.ts"
+              }],
               "optimization": true,
               "outputHashing": "all",
               "sourceMap": false,
@@ -90,7 +80,7 @@
               "extractLicenses": true,
               "vendorChunk": false,
               "buildOptimizer": true,
->>>>>>> 50a23545
+              "serviceWorker": true,
               "tsConfig": "projects/storefrontapp/tsconfig.app.prod.json"
             }
           }
@@ -128,9 +118,7 @@
             "polyfills": "projects/storefrontapp/src/polyfills.ts",
             "tsConfig": "projects/storefrontapp/tsconfig.spec.json",
             "karmaConfig": "projects/storefrontapp/karma.conf.js",
-            "styles": [
-              "projects/storefrontapp/src/styles.css"
-            ],
+            "styles": ["projects/storefrontapp/src/styles.css"],
             "scripts": [],
             "assets": [
               "projects/storefrontapp/src/favicon.ico",
@@ -148,9 +136,7 @@
               "projects/storefrontapp/tsconfig.app.json",
               "projects/storefrontapp/tsconfig.spec.json"
             ],
-            "exclude": [
-              "**/node_modules/**"
-            ]
+            "exclude": ["**/node_modules/**"]
           }
         }
       }
@@ -178,9 +164,7 @@
           "builder": "@angular-devkit/build-angular:tslint",
           "options": {
             "tsConfig": "projects/storefrontapp-e2e/tsconfig.e2e.json",
-            "exclude": [
-              "**/node_modules/**"
-            ]
+            "exclude": ["**/node_modules/**"]
           }
         }
       }
@@ -222,9 +206,7 @@
               "projects/storefrontlib/tsconfig.lib.json",
               "projects/storefrontlib/tsconfig.spec.json"
             ],
-            "exclude": [
-              "**/node_modules/**"
-            ]
+            "exclude": ["**/node_modules/**"]
           }
         }
       }
