{
  "$schema": "./node_modules/@angular/cli/lib/config/schema.json",
  "version": 1,
  "newProjectRoot": "projects",
  "projects": {
    "storefrontapp": {
      "root": "projects/storefrontapp/",
      "sourceRoot": "projects/storefrontapp/src",
      "projectType": "application",
      "prefix": "y",
      "schematics": {},
      "architect": {
        "build": {
          "builder": "@angular-devkit/build-angular:browser",
          "options": {
            "outputPath": "dist/storefrontapp",
            "index": "projects/storefrontapp/src/index.html",
            "main": "projects/storefrontapp/src/main.ts",
            "polyfills": "projects/storefrontapp/src/polyfills.ts",
            "tsConfig": "projects/storefrontapp/tsconfig.app.json",
            "assets": [
              "projects/storefrontapp/src/favicon.ico",
              "projects/storefrontapp/src/assets"
            ],
            "styles": [
              "projects/storefrontapp/src/styles.scss",
              "projects/storefrontapp/src/theme.scss"
            ],
            "stylePreprocessorOptions": {
              "includePaths": [
                "./projects/storefrontstyles/scss",
                "./node_modules/storefrontstyles/scss"
              ]
            },
            "scripts": []
          },
          "configurations": {
            "production": {
              "fileReplacements": [
                {
                  "replace":
                    "projects/storefrontapp/src/environments/environment.ts",
                  "with":
                    "projects/storefrontapp/src/environments/environment.prod.ts"
                }
              ],
              "optimization": true,
              "outputHashing": "all",
              "sourceMap": false,
              "extractCss": true,
              "namedChunks": false,
              "aot": true,
              "extractLicenses": true,
              "vendorChunk": false,
<<<<<<< HEAD
              "buildOptimizer": true
            },
            "ci": {
              "fileReplacements": [
                {
                  "replace":
                    "projects/storefrontapp/src/environments/environment.ts",
                  "with":
                    "projects/storefrontapp/src/environments/environment.ci.ts"
                }
              ],
              "optimization": true,
              "outputHashing": "all",
              "sourceMap": false,
              "extractCss": true,
              "namedChunks": false,
              "aot": true,
              "extractLicenses": true,
              "vendorChunk": false,
              "buildOptimizer": true
=======
              "buildOptimizer": true,
              "tsConfig": "projects/storefrontapp/tsconfig.app.prod.json"
>>>>>>> a86fd07c
            }
          }
        },
        "serve": {
          "builder": "@angular-devkit/build-angular:dev-server",
          "options": {
            "browserTarget": "storefrontapp:build"
          },
          "configurations": {
            "production": {
              "browserTarget": "storefrontapp:build:production"
<<<<<<< HEAD
            },
            "development": {
              "browserTarget": "storefrontapp:build:development"
            },
            "ci": {
              "browserTarget": "storefrontapp:build:ci"
=======
>>>>>>> a86fd07c
            }
          }
        },
        "extract-i18n": {
          "builder": "@angular-devkit/build-angular:extract-i18n",
          "options": {
            "browserTarget": "storefrontapp:build"
          }
        },
        "test": {
          "builder": "@angular-devkit/build-angular:karma",
          "options": {
            "main": "projects/storefrontapp/src/test.ts",
            "polyfills": "projects/storefrontapp/src/polyfills.ts",
            "tsConfig": "projects/storefrontapp/tsconfig.spec.json",
            "karmaConfig": "projects/storefrontapp/karma.conf.js",
            "styles": ["projects/storefrontapp/src/styles.css"],
            "scripts": [],
            "assets": [
              "projects/storefrontapp/src/favicon.ico",
              "projects/storefrontapp/src/assets"
            ],
            "codeCoverageExclude": ["dist/**/*"]
          }
        },
        "lint": {
          "builder": "@angular-devkit/build-angular:tslint",
          "options": {
            "tsConfig": [
              "projects/storefrontapp/tsconfig.app.json",
              "projects/storefrontapp/tsconfig.spec.json"
            ],
            "exclude": ["**/node_modules/**"]
          }
        }
      }
    },
    "storefrontapp-e2e": {
      "root": "projects/storefrontapp-e2e/",
      "projectType": "application",
      "architect": {
        "e2e": {
          "builder": "@angular-devkit/build-angular:protractor",
          "options": {
            "protractorConfig": "projects/storefrontapp-e2e/protractor.conf.js",
            "devServerTarget": "storefrontapp:serve"
          },
          "configurations": {
            "production": {
              "devServerTarget": "storefrontapp:serve:production"
            },
            "ci": {
              "devServerTarget": "storefrontapp:serve:ci"
            }
          }
        },
        "lint": {
          "builder": "@angular-devkit/build-angular:tslint",
          "options": {
            "tsConfig": "projects/storefrontapp-e2e/tsconfig.e2e.json",
            "exclude": ["**/node_modules/**"]
          }
        }
      }
    },
    "storefrontlib": {
      "root": "projects/storefrontlib",
      "sourceRoot": "projects/storefrontlib/src",
      "projectType": "library",
      "prefix": "y",
      "architect": {
        "build": {
          "builder": "@angular-devkit/build-ng-packagr:build",
          "options": {
            "tsConfig": "projects/storefrontlib/tsconfig.lib.json",
            "project": "projects/storefrontlib/ng-package.json"
          },
          "configurations": {
            "production": {
              "project": "projects/storefrontlib/ng-package.prod.json"
            }
          }
        },
        "test": {
          "builder": "@angular-devkit/build-angular:karma",
          "options": {
            "main": "projects/storefrontlib/src/test.ts",
            "tsConfig": "projects/storefrontlib/tsconfig.spec.json",
            "karmaConfig": "projects/storefrontlib/karma.conf.js",
            "codeCoverageExclude": ["dist/**/*"],
            "stylePreprocessorOptions": {
              "includePaths": ["./projects/storefrontstyles/scss"]
            }
          }
        },
        "lint": {
          "builder": "@angular-devkit/build-angular:tslint",
          "options": {
            "tsConfig": [
              "projects/storefrontlib/tsconfig.lib.json",
              "projects/storefrontlib/tsconfig.spec.json"
            ],
            "exclude": ["**/node_modules/**"]
          }
        }
      }
    }
  },
  "defaultProject": "storefrontapp"
}<|MERGE_RESOLUTION|>--- conflicted
+++ resolved
@@ -52,8 +52,8 @@
               "aot": true,
               "extractLicenses": true,
               "vendorChunk": false,
-<<<<<<< HEAD
-              "buildOptimizer": true
+              "buildOptimizer": true,
+              "tsConfig": "projects/storefrontapp/tsconfig.app.prod.json"
             },
             "ci": {
               "fileReplacements": [
@@ -72,11 +72,8 @@
               "aot": true,
               "extractLicenses": true,
               "vendorChunk": false,
-              "buildOptimizer": true
-=======
               "buildOptimizer": true,
               "tsConfig": "projects/storefrontapp/tsconfig.app.prod.json"
->>>>>>> a86fd07c
             }
           }
         },
@@ -88,15 +85,12 @@
           "configurations": {
             "production": {
               "browserTarget": "storefrontapp:build:production"
-<<<<<<< HEAD
             },
             "development": {
               "browserTarget": "storefrontapp:build:development"
             },
             "ci": {
               "browserTarget": "storefrontapp:build:ci"
-=======
->>>>>>> a86fd07c
             }
           }
         },
