--- conflicted
+++ resolved
@@ -49,11 +49,8 @@
               "extractLicenses": true,
               "vendorChunk": false,
               "buildOptimizer": true,
-<<<<<<< HEAD
               "serviceWorker": true
-=======
               "tsConfig": "projects/storefrontapp/tsconfig.app.prod.json"
->>>>>>> 3fb3942e
             }
           }
         },
