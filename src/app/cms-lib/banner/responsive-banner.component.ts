--- conflicted
+++ resolved
@@ -7,88 +7,6 @@
   styleUrls: ['./responsive-banner.component.scss'],
   changeDetection: ChangeDetectionStrategy.OnPush
 })
-<<<<<<< HEAD
-export class ResponsiveBannerComponent extends AbstractCmsComponent {
-
-    @ViewChild('svgContainer') svgContainer: ElementRef;
-
-    // TODO: move to a more generic location
-    // TODO: Make configurable
-    private formats = [
-        {code: 'mobile', width: 200},
-        {code: 'tablet', width: 500},
-        {code: 'desktop', width: 800},
-        {code: 'widescreen', width: 1200}
-    ];
-
-    /*constructor(
-        protected cd: ChangeDetectorRef,
-        protected cmsService: CmsService,
-        protected svgService: SvgLoaderService
-    ) {
-        super(cd, cmsService);
-    }*/
-
-    protected fetchData() {
-        super.fetchData();
-
-        if (this.isSVG()) {
-            // we should load the SVG resources from their original domain
-            // however we're blocked by CORS. Therefor we use a proxy
-            // and load the data and append it to an element.
-            //this.svgService.loadSVG(this.getImageUrl()).subscribe((svgData) => {
-            //    this.svgContainer.nativeElement.innerHTML = svgData;
-            //    this.cd.markForCheck();
-            //});
-        }
-    }
-
-    hasImage() {
-        return (undefined !== this.component && null !== this.component.media);
-    }
-
-    getImageUrl(): string {
-        return (this.getImage()) ? this.getImage().url : '';
-    }
-
-    isSVG() {
-        //return this.svgService.isSVG(this.getImageUrl());
-    }
-
-    // TODO: implement target
-    getTarget() {
-        return '_self';
-    }
-
-    getResponsiveSrcset() {
-        let srcset = '';
-        for (const format of this.formats) {
-            srcset += this.getImageSrcSet(format.code, format.width + 'w');
-        }
-        return srcset;
-    }
-
-    private getImage() {
-        let image;
-        if (!this.hasImage()) {
-            return image;
-        }
-  
-        image = this.component.media["desktop"];
-        return image;
-    }
-
-
-    private getImageSrcSet(format: string, width: string) {
-        let src = '';
-        //const image = this.getImageByFormat(format);
-        const image = this.component.media[format];
-        if (image) {
-            src += this.getBaseUrl() + image.url + ' ' + width + ', ';
-        }
-        return src;
-    }
-=======
 export class ResponsiveBannerComponent extends BannerComponent {
   // TODO: move to a more generic location
   // TODO: Make configurable
@@ -123,5 +41,4 @@
     }
     return src;
   }
->>>>>>> bbf1575e
 }