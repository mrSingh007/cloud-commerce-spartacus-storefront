--- conflicted
+++ resolved
@@ -135,12 +135,6 @@
       );
 
       expect(result).toBe(true);
-<<<<<<< HEAD
-=======
-      expect(store.dispatch).toHaveBeenCalledWith(
-        new fromActions.UpdateLatestPageKey('newPageId_1')
-      );
->>>>>>> bbf1575e
     });
 
     it('should return false if loading cms page data error', () => {
