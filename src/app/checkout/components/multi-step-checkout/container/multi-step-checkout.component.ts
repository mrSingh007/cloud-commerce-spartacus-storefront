--- conflicted
+++ resolved
@@ -12,12 +12,8 @@
 
 import { Store } from '@ngrx/store';
 import * as fromCheckoutStore from '../../../store';
-<<<<<<< HEAD
-=======
 import * as fromUserStore from '../../../../user/store';
 
-import { CheckoutService } from '../../../services/checkout.service';
->>>>>>> 41b967b5
 import * as fromRouting from '../../../../routing/store';
 import * as fromCart from '../../../../cart/store';
 
@@ -25,7 +21,6 @@
 import { CartService } from '../../../../cart/services/cart.service';
 
 import { Address } from '../../../models/address-model';
-import { Observable } from 'rxjs/Observable';
 import { AddressFormComponent } from '../address-form/address-form.component';
 
 @Component({
@@ -45,14 +40,11 @@
   step3Sub: Subscription;
   step4Sub: Subscription;
 
-<<<<<<< HEAD
-  cart$: Observable<any>;
-=======
   @ViewChild(AddressFormComponent) addressForm: AddressFormComponent;
   addressVerifySub: Subscription;
 
+  cart$: Observable<any>;
   existingAddresses$: Observable<any>;
->>>>>>> 41b967b5
 
   constructor(
     protected checkoutService: CheckoutService,
@@ -62,9 +54,8 @@
   ) {}
 
   ngOnInit() {
-<<<<<<< HEAD
     this.cart$ = this.store.select(fromCart.getActiveCart);
-=======
+
     this.existingAddresses$ = this.store
       .select(fromUserStore.getAddresses)
       .pipe(
@@ -74,7 +65,6 @@
           }
         })
       );
->>>>>>> 41b967b5
   }
 
   ngOnDestroy() {
