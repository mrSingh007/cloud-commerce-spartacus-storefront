--- conflicted
+++ resolved
@@ -43,10 +43,7 @@
     TestBed.configureTestingModule({
       imports: [
         ReactiveFormsModule,
-<<<<<<< HEAD
-=======
         RouterTestingModule,
->>>>>>> 41b967b5
         StoreModule.forRoot({
           ...fromRoot.reducers,
           cart: combineReducers(fromCart.reducers),
