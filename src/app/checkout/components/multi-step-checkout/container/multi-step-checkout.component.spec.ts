--- conflicted
+++ resolved
@@ -109,25 +109,6 @@
     expect(component.step).toBe(3);
   });
 
-<<<<<<< HEAD
-  // it('should call addPaymentInfo(paymentDetails: any)', () => {
-  //   const paymentDetails = {
-  //     accountHolderName: 'Name',
-  //     cardNumber: '123456789',
-  //     cardType: 'Visa',
-  //     expiryMonth: '01',
-  //     expiryYear: '2022',
-  //     cvn: '123'
-  //   };
-
-  //   component.deliveryAddress = address;
-  //   spyOn(store, 'select').and.returnValue(of(paymentDetails));
-
-  //   component.addPaymentInfo(paymentDetails);
-  //   expect(service.getPaymentDetails).toHaveBeenCalledWith(paymentDetails);
-  //   expect(component.step).toBe(4);
-  // });
-=======
   it('should call addPaymentInfo(paymentDetails: any)', () => {
     const paymentDetails = {
       accountHolderName: 'Name',
@@ -150,5 +131,4 @@
     expect(service.getPaymentDetails).toHaveBeenCalledWith(paymentDetails);
     expect(component.step).toBe(4);
   });
->>>>>>> db06a4bd
 });