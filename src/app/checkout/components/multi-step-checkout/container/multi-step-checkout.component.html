<h2>Checkout</h2>

<div class="board-inner" id="status-buttons">
    <ul class="progressbar">
        <li [ngClass]="{'active': step===1 || step===2 || step===3 || step===4}" (click)="setStep(1)">Shipping Address</li>
        <li [ngClass]="{'active': step===2 || step===3 || step===4}" (click)="setStep(2)">Shipping Method</li>
        <li [ngClass]="{'active': step===3 || step===4}" (click)="setStep(3)">Payment</li>
        <li [ngClass]="{'active': step===4}" (click)="setStep(4)">Review</li>
    </ul>
</div>
<<<<<<< HEAD
<div id="step1" *ngIf="step === 1">
    <y-address-form [existingAddresses]="(existingAddresses$ | async)" (addAddress)="addAddress($event)" (verifyAddress)="verifyAddress($event)"></y-address-form>
    <div class="order-summary-address-form">
        <y-order-summary></y-order-summary>
=======

<ng-container *ngIf="cart$ | async as cart">
    <div id="step1" *ngIf="step === 1">
        <y-address-form [existingAddresses]="(existingAddresses$ | async)" (addAddress)="addAddress($event)" (verifyAddress)="verifyAddress($event)"
            ></y-address-form>
        <div class="order-summary-address-form">
            <y-order-summary [cart]= "cart"></y-order-summary>
        </div>
>>>>>>> 443c763e
    </div>

    <div id="step2" *ngIf="step === 2">
        <y-delivery-mode-form [deliveryAddress]="deliveryAddress" (selectMode)="setDeliveryMode($event)" (backStep)="setStep(1)"></y-delivery-mode-form>
        <div class="order-delivery-mode-form">
            <y-order-summary [cart]= "cart"></y-order-summary>
        </div>
    </div>

<<<<<<< HEAD
<div id="step3" *ngIf="step === 3">
    <y-payment-form [existingPaymentMethods]="(existingPaymentMethods$ | async)" (addPaymentInfo)="addPaymentInfo($event)" (backStep)="setStep(2)"></y-payment-form>
    <div class="payment-form">
        <y-order-summary></y-order-summary>
=======
    <div id="step3" *ngIf="step === 3">
        <y-payment-form (addPaymentInfo)="addPaymentInfo($event)" (backStep)="setStep(2)"></y-payment-form>
        <div class="payment-form">
            <y-order-summary [cart]= "cart"></y-order-summary>
        </div>
>>>>>>> 443c763e
    </div>

    <div id="step4" *ngIf="step === 4">
        <y-review-submit (placeOrder)="placeOrder()" [deliveryAddress]="deliveryAddress" [paymentDetails]="paymentDetails" (backStep)="setStep(3)">
        </y-review-submit>
        <div class="order-review">
            <y-order-summary [cart]= "cart"></y-order-summary>
        </div>
    </div>
</ng-container><|MERGE_RESOLUTION|>--- conflicted
+++ resolved
@@ -8,49 +8,34 @@
         <li [ngClass]="{'active': step===4}" (click)="setStep(4)">Review</li>
     </ul>
 </div>
-<<<<<<< HEAD
-<div id="step1" *ngIf="step === 1">
-    <y-address-form [existingAddresses]="(existingAddresses$ | async)" (addAddress)="addAddress($event)" (verifyAddress)="verifyAddress($event)"></y-address-form>
-    <div class="order-summary-address-form">
-        <y-order-summary></y-order-summary>
-=======
 
 <ng-container *ngIf="cart$ | async as cart">
     <div id="step1" *ngIf="step === 1">
-        <y-address-form [existingAddresses]="(existingAddresses$ | async)" (addAddress)="addAddress($event)" (verifyAddress)="verifyAddress($event)"
-            ></y-address-form>
+        <y-address-form [existingAddresses]="(existingAddresses$ | async)" (addAddress)="addAddress($event)" (verifyAddress)="verifyAddress($event)"></y-address-form>
         <div class="order-summary-address-form">
-            <y-order-summary [cart]= "cart"></y-order-summary>
+            <y-order-summary [cart]="cart"></y-order-summary>
         </div>
->>>>>>> 443c763e
     </div>
 
     <div id="step2" *ngIf="step === 2">
         <y-delivery-mode-form [deliveryAddress]="deliveryAddress" (selectMode)="setDeliveryMode($event)" (backStep)="setStep(1)"></y-delivery-mode-form>
         <div class="order-delivery-mode-form">
-            <y-order-summary [cart]= "cart"></y-order-summary>
+            <y-order-summary [cart]="cart"></y-order-summary>
         </div>
     </div>
 
-<<<<<<< HEAD
-<div id="step3" *ngIf="step === 3">
-    <y-payment-form [existingPaymentMethods]="(existingPaymentMethods$ | async)" (addPaymentInfo)="addPaymentInfo($event)" (backStep)="setStep(2)"></y-payment-form>
-    <div class="payment-form">
-        <y-order-summary></y-order-summary>
-=======
     <div id="step3" *ngIf="step === 3">
-        <y-payment-form (addPaymentInfo)="addPaymentInfo($event)" (backStep)="setStep(2)"></y-payment-form>
+        <y-payment-form [existingPaymentMethods]="(existingPaymentMethods$ | async)" (addPaymentInfo)="addPaymentInfo($event)" (backStep)="setStep(2)"></y-payment-form>
         <div class="payment-form">
-            <y-order-summary [cart]= "cart"></y-order-summary>
+            <y-order-summary [cart]="cart"></y-order-summary>
         </div>
->>>>>>> 443c763e
     </div>
 
     <div id="step4" *ngIf="step === 4">
         <y-review-submit (placeOrder)="placeOrder()" [deliveryAddress]="deliveryAddress" [paymentDetails]="paymentDetails" (backStep)="setStep(3)">
         </y-review-submit>
         <div class="order-review">
-            <y-order-summary [cart]= "cart"></y-order-summary>
+            <y-order-summary [cart]="cart"></y-order-summary>
         </div>
     </div>
 </ng-container>