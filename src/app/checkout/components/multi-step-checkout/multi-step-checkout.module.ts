import { NgModule } from '@angular/core';
import { CommonModule } from '@angular/common';
import { ReactiveFormsModule } from '@angular/forms';
import { CartModule } from '../../../cart/cart.module';

import { MultiStepCheckoutComponent } from './container/multi-step-checkout.component';
import { DeliveryModeFormComponent } from './delivery-mode-form/delivery-mode-form.component';
import { PaymentFormComponent } from './payment-form/payment-form.component';
import { ReviewSubmitComponent } from './review-submit/review-submit.component';
import { AddressFormModule } from './address-form/address-form.module';
import { RouterModule } from '@angular/router';

@NgModule({
<<<<<<< HEAD
  imports: [CommonModule, ReactiveFormsModule, AddressFormModule, RouterModule],
=======
  imports: [CommonModule, ReactiveFormsModule, AddressFormModule, CartModule],
>>>>>>> 443c763e
  declarations: [
    MultiStepCheckoutComponent,
    DeliveryModeFormComponent,
    PaymentFormComponent,
    ReviewSubmitComponent
  ],
  exports: [MultiStepCheckoutComponent]
})
export class MultiStepCheckoutModule {}<|MERGE_RESOLUTION|>--- conflicted
+++ resolved
@@ -11,11 +11,7 @@
 import { RouterModule } from '@angular/router';
 
 @NgModule({
-<<<<<<< HEAD
-  imports: [CommonModule, ReactiveFormsModule, AddressFormModule, RouterModule],
-=======
   imports: [CommonModule, ReactiveFormsModule, AddressFormModule, CartModule],
->>>>>>> 443c763e
   declarations: [
     MultiStepCheckoutComponent,
     DeliveryModeFormComponent,
