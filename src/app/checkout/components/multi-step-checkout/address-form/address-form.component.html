<div [formGroup]="parent">
    <h2 class="heading">Step 1: Shipping Address</h2>
    <div class="content" formGroupName="address">

        <div formGroupName="country">
            <div>
                <font size="4">Country:</font>
            </div>
            <select class="countries-dropdown" formControlName="isocode">
                <option value="">Select Country</option>
                <option *ngFor="let country of (countries$ | async)" [value]="country.isocode">
                    {{ country.name }}
                </option>
            </select>
            <div class="error" *ngIf="notSelected">country not select </div>
        </div>
        <div formGroupName="title">
            <div>
                <font size="4">Title:</font>
            </div>
            <select class="titles-dropdown" formControlName="code">
                <option value="">Select Title</option>
                <option *ngFor="let title of (titles$ | async)" [value]="title.code">
                    {{ title.name }}
                </option>
            </select>
        </div>
        <div>
            <div>
                <font size="4">First Name</font>
            </div>
            <input class="inputs" type="text" placeholder="First Name" formControlName="firstName">
            <div class="error" *ngIf="required('firstName')">First Name is required</div>
        </div>
        <div>
            <div>
                <font size="4">Last Name</font>
            </div>
            <input class="inputs" type="text" placeholder="Last Name" formControlName="lastName">
            <div class="error" *ngIf="required('lastName')">Last Name is required</div>
        </div>
        <div>
            <div>
                <font size="4">Address Line 1:</font>
            </div>
            <input class="inputs" type="text" placeholder="Address Line 1" formControlName="line1">
            <div class="error" *ngIf="required('line1')">Address Line 1 is required</div>
        </div>
        <div>
            <div>
                <font size="4">Address Line 2:</font>
            </div>
            <input class="inputs" type="text" placeholder="Address Line 2" formControlName="line2">
            <div class="error" *ngIf="required('line2')">Address Line 2 is required</div>
        </div>
        <div>
            <div>
                <font size="4">City:</font>
            </div>
            <input class="inputs" type="text" placeholder="City" formControlName="town">
            <div class="error" *ngIf="required('town')">City is required</div>
        </div>
        <div formGroupName="region">
<<<<<<< HEAD
            <div>
                <font size="4">Province:</font>
            </div>
=======
            <div><font size="4">Province:</font></div>
            <div>You'll get an error if you don't enter right code.</div>
>>>>>>> 7bfe0ce7
            <input class="inputs" type="text" placeholder="State/Province" formControlName="isocode">
            <div class="error" *ngIf="required('region.isocode')">Province is required</div>
        </div>

        <div>
            <div>
                <font size="4">Postal Code:</font>
            </div>
            <input class="inputs" type="text" placeholder="Postal Code/Zip" formControlName="postalCode">
            <div class="error" *ngIf="required('postalCode')">Postal Code is required</div>
        </div>
        <div>
            <div>
                <font size="4">Phone Number:</font>
            </div>
            <input class="inputs" type="text" placeholder="Phone" formControlName="phone">
        </div>

        <div class="buttons">
<<<<<<< HEAD
            <button mat-raised-button color="primary" (click)="back()">Go Back</button>
            <button mat-raised-button color="accent" (click)="onAdd()">Next</button>
=======
            <button mat-raised-button color="primary" (click)="back()" >Go Back</button>
            <button mat-raised-button color="accent" [disabled]="parent.invalid || notSelected" (click)="onAdd()">Next</button>
>>>>>>> 7bfe0ce7
        </div>
    </div>
</div><|MERGE_RESOLUTION|>--- conflicted
+++ resolved
@@ -61,14 +61,10 @@
             <div class="error" *ngIf="required('town')">City is required</div>
         </div>
         <div formGroupName="region">
-<<<<<<< HEAD
             <div>
                 <font size="4">Province:</font>
             </div>
-=======
-            <div><font size="4">Province:</font></div>
             <div>You'll get an error if you don't enter right code.</div>
->>>>>>> 7bfe0ce7
             <input class="inputs" type="text" placeholder="State/Province" formControlName="isocode">
             <div class="error" *ngIf="required('region.isocode')">Province is required</div>
         </div>
@@ -88,13 +84,8 @@
         </div>
 
         <div class="buttons">
-<<<<<<< HEAD
             <button mat-raised-button color="primary" (click)="back()">Go Back</button>
-            <button mat-raised-button color="accent" (click)="onAdd()">Next</button>
-=======
-            <button mat-raised-button color="primary" (click)="back()" >Go Back</button>
             <button mat-raised-button color="accent" [disabled]="parent.invalid || notSelected" (click)="onAdd()">Next</button>
->>>>>>> 7bfe0ce7
         </div>
     </div>
 </div>