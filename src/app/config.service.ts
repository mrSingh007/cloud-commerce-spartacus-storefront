--- conflicted
+++ resolved
@@ -40,13 +40,8 @@
     CategoryNavigationComponent: 'CategoryNavigationComponent',
     ProductAddToCartComponent: 'AddToCartComponent',
     MiniCartComponent: 'MiniCartComponent',
-<<<<<<< HEAD
-    //ProductCarouselComponent:           'ProductCarouselComponent',
+    // ProductCarouselComponent:           'ProductCarouselComponent',
     SearchBoxComponent: 'SearchBoxComponent',
-=======
-    // ProductCarouselComponent:           'ProductCarouselComponent',
-    // SearchBoxComponent:                 'SearchBoxComponent',
->>>>>>> 0b1a6fb8
     ProductReferencesComponent: 'ProductReferencesComponent',
     CMSTabParagraphComponent: 'TabParagraphContainerComponent'
   };
