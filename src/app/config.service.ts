--- conflicted
+++ resolved
@@ -24,38 +24,14 @@
     CATEGORY_PAGE: ["productList", "productGrid", "category"]
   };
 
-<<<<<<< HEAD
   authentication = {
-    client_id: "trusted_client",
+    client_id: "mobile_android",
     client_secret: "secret"
   };
-=======
-    authentication = {
-        client_id: 'mobile_android',
-        client_secret: 'secret'
-    };
-
-    cmsComponentMapping = {
-        CMSLinkComponent:                   'LinkComponent',
-        SimpleResponsiveBannerComponent:    'ResponsiveBannerComponent',
-        SimpleBannerComponent:              'BannerComponent',
-        // BreadcrumbComponent:                'BreadcrumbComponent',
-        CmsParagraphComponent:              'ParagraphComponent',
-        NavigationComponent:                'NavigationComponent',
-        FooterNavigationComponent:          'FooterNavigationComponent',
-        CategoryNavigationComponent:        'CategoryNavigationComponent',
-        ProductAddToCartComponent:          'AddToCartComponent',
-        MiniCartComponent:                  'MiniCartComponent',
-        //ProductCarouselComponent:           'ProductCarouselComponent',
-        //SearchBoxComponent:                 'SearchBoxComponent',
-        ProductReferencesComponent:         'ProductReferencesComponent',
-        CMSTabParagraphComponent:           'TabParagraphContainerComponent'
-    };
->>>>>>> 25d8aa38
 
   cmsComponentMapping = {
     CMSLinkComponent: "LinkComponent",
-    SimpleResponsiveBannerComponent: "BannerComponent",
+    SimpleResponsiveBannerComponent: "ResponsiveBannerComponent",
     SimpleBannerComponent: "BannerComponent",
     // BreadcrumbComponent:                'BreadcrumbComponent',
     CmsParagraphComponent: "ParagraphComponent",
@@ -64,8 +40,8 @@
     CategoryNavigationComponent: "CategoryNavigationComponent",
     ProductAddToCartComponent: "AddToCartComponent",
     MiniCartComponent: "MiniCartComponent",
-    ProductCarouselComponent: "ProductCarouselComponent",
-    SearchBoxComponent: "SearchBoxComponent",
+    //ProductCarouselComponent:           'ProductCarouselComponent',
+    //SearchBoxComponent:                 'SearchBoxComponent',
     ProductReferencesComponent: "ProductReferencesComponent",
     CMSTabParagraphComponent: "TabParagraphContainerComponent"
   };
