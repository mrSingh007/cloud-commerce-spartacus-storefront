--- conflicted
+++ resolved
@@ -18,28 +18,6 @@
 @Injectable()
 export class ProductEffects {
   @Effect()
-<<<<<<< HEAD
-  loadProduct$ = this.actions$.ofType(productActions.LOAD_PRODUCT).pipe(
-    map((action: productActions.LoadProduct) => action.payload),
-    mergeMap(productCode => {
-      return this.occProductService.loadProduct(productCode).pipe(
-        map(product => {
-          this.productImageConverter.convertProduct(product);
-          this.productReferenceConverterService.convertProduct(product);
-          return new productActions.LoadProductSuccess(product);
-        }),
-        catchError(error =>
-          of(
-            new productActions.LoadProductFail({
-              code: productCode,
-              error
-            })
-          )
-        )
-      );
-    })
-  );
-=======
   loadProduct$: Observable<any> = this.actions$
     .ofType(productActions.LOAD_PRODUCT)
     .pipe(
@@ -55,7 +33,6 @@
         );
       })
     );
->>>>>>> 5a11560f
 
   @Effect()
   refreshProduct$ = this.actions$
