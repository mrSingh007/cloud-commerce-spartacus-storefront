import { ProductGuard } from './product-guard';
import { NgModule, LOCALE_ID } from '@angular/core';
import { CommonModule } from '@angular/common';
import { Routes, RouterModule } from '@angular/router';
import { HttpClientModule } from '@angular/common/http';

import { StoreModule } from '@ngrx/store';
import { EffectsModule } from '@ngrx/effects';

import { reducers, effects } from './store';
import { metaReducers } from './store/reducers';

import { ProductAttributesComponent } from './product-attributes/product-attributes.component';
import { ProductDetailsComponent } from './product-details/product-details.component';
import { ProductImagesComponent } from './product-images/product-images.component';
import * as fromConverter from './converters';
import { ProductSummaryComponent } from './product-summary/product-summary.component';
import { StarRatingComponent } from './star-rating/star-rating.component';
import { ProductReviewsComponent } from './product-reviews/product-reviews.component';
import { MediaModule } from 'app/ui/components/media/media.module';
import { MaterialModule } from 'app/material.module';
import { FlexLayoutModule } from '@angular/flex-layout';
import { CmsModule } from 'app/cms/cms.module';

@NgModule({
  imports: [
    CommonModule,
    HttpClientModule,
<<<<<<< HEAD
    StoreModule.forFeature('products', reducers, { metaReducers }),
=======
    RouterModule,
    MediaModule,
    MaterialModule,
    FlexLayoutModule,
    CmsModule,
    StoreModule.forFeature('products', reducers),
>>>>>>> cd4559dd
    EffectsModule.forFeature(effects)
  ],
  declarations: [
    ProductSummaryComponent,
    ProductAttributesComponent,
    ProductDetailsComponent,
    ProductImagesComponent,
    StarRatingComponent,
    ProductReviewsComponent
  ],
  exports: [
    ProductDetailsComponent,
    ProductSummaryComponent,
    ProductAttributesComponent,
    ProductImagesComponent
  ],
  providers: [
    ...fromConverter.services,
    ProductGuard
    // {
    //   // TODO: configure locale
    //   provide: LOCALE_ID,
    //   useValue: 'en-EN'
    // }
  ]
  // declarations: [...fromComponents.components],
  // exports: [...fromComponents.components]
})
export class ProductModule {}<|MERGE_RESOLUTION|>--- conflicted
+++ resolved
@@ -26,16 +26,12 @@
   imports: [
     CommonModule,
     HttpClientModule,
-<<<<<<< HEAD
-    StoreModule.forFeature('products', reducers, { metaReducers }),
-=======
     RouterModule,
     MediaModule,
     MaterialModule,
     FlexLayoutModule,
     CmsModule,
     StoreModule.forFeature('products', reducers),
->>>>>>> cd4559dd
     EffectsModule.forFeature(effects)
   ],
   declarations: [
