--- conflicted
+++ resolved
@@ -1,7 +1,4 @@
-<<<<<<< HEAD
-=======
 import { Observable } from 'rxjs/Rx';
->>>>>>> 97868680
 import {
   Injectable,
   Input,
@@ -9,40 +6,16 @@
   OnChanges,
   ChangeDetectorRef
 } from '@angular/core';
-<<<<<<< HEAD
-import { ProductLoaderService } from '../../../data/product-loader.service';
-=======
 
 import { Store } from '@ngrx/store';
 import * as fromStore from './../../../product/store';
 import * as fromSelectors from './../../../product/store/selectors';
->>>>>>> 97868680
 
 @Injectable()
 export abstract class AbstractProductComponent implements OnInit, OnChanges {
   model;
 
   @Input() productCode: string;
-<<<<<<< HEAD
-
-  constructor(
-    protected productLoader: ProductLoaderService,
-    protected cd: ChangeDetectorRef
-  ) {}
-
-  ngOnChanges() {
-    if (this.productCode) {
-      this.productLoader.loadProduct(this.productCode);
-      this.productLoader.getSubscription(this.productCode).subscribe(data => {
-        this.model = data;
-        // this.cd.markForCheck();
-        this.ready();
-      });
-    }
-  }
-  ngOnInit() {}
-
-=======
 
   constructor(
     protected cd: ChangeDetectorRef,
@@ -72,7 +45,6 @@
 
   ngOnInit() {}
 
->>>>>>> 97868680
   // HOOK
   protected ready() {}
 }