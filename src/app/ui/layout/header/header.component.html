--- conflicted
+++ resolved
@@ -3,20 +3,6 @@
 -->
 
 <div id="top" class="top-header">
-<<<<<<< HEAD
-  <mat-card fxLayout="row" fxLayoutAlign="start start">
-    <y-dynamic-slot position="SiteLogo" fxFlex></y-dynamic-slot>
-    <y-dynamic-slot position="SearchBox" fxFlex="50%"></y-dynamic-slot>
-    <y-dynamic-slot position="MiniCart" fxLayout="row" fxLayoutAlign="start start"></y-dynamic-slot>
-    <!--
-        <y-login-status></y-login-status>
-        -->
-    <y-dynamic-slot position="HeaderLinks"></y-dynamic-slot>
-    <y-currency-selector></y-currency-selector>
-    <y-language-selector></y-language-selector>
-  </mat-card>
-  <mat-progress-bar mode="indeterminate"></mat-progress-bar>
-=======
     <mat-card fxLayout="row" fxLayoutAlign="start start">
         <y-dynamic-slot position="SiteLogo" fxFlex></y-dynamic-slot>
         <y-dynamic-slot position="SearchBox" fxFlex="50%"></y-dynamic-slot>
@@ -29,7 +15,6 @@
         <y-language-selector></y-language-selector>
     </mat-card>
     <mat-progress-bar mode="indeterminate"></mat-progress-bar>
->>>>>>> 5a11560f
 </div>
 
 <!--
@@ -37,8 +22,7 @@
     <y-dynamic-slot position="HomepageNavLink" ></y-dynamic-slot>
 -->
 
-
 <div class="navigation-header">
-  <y-dynamic-slot position="NavigationBar"></y-dynamic-slot>
-  <y-dynamic-slot position="BottomHeader"></y-dynamic-slot>
+    <y-dynamic-slot position="NavigationBar"></y-dynamic-slot>
+    <y-dynamic-slot position="BottomHeader"></y-dynamic-slot>
 </div>