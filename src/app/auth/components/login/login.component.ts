--- conflicted
+++ resolved
@@ -1,7 +1,3 @@
-<<<<<<< HEAD
-import { Component, OnInit, OnDestroy } from '@angular/core';
-import { MatDialog } from '@angular/material';
-=======
 import {
   Component,
   OnInit,
@@ -9,7 +5,6 @@
   ChangeDetectionStrategy
 } from '@angular/core';
 import { MatDialog, MatDialogRef, MAT_DIALOG_DATA } from '@angular/material';
->>>>>>> ba21773b
 import { Subscription } from 'rxjs/Subscription';
 
 import { LoginDialogComponent } from './login-dialog/login-dialog.component';
