import { CommonModule } from '@angular/common';
import { NgModule } from '@angular/core';
import { EffectsModule } from '@ngrx/effects';
import { StoreModule } from '@ngrx/store';

import * as fromGuards from './guards';
import { LoginModule } from './login/login.module';
import { effects, reducers } from './store';
import { OccUserService } from '../newocc/user/user.service';
import { HTTP_INTERCEPTORS } from '@angular/common/http';
import { UserTokenInterceptor } from './http-interceptors/user-token.interceptor';

@NgModule({
  imports: [
    CommonModule,
    LoginModule,
    StoreModule.forFeature('user', reducers),
    EffectsModule.forFeature(effects)
  ],
  declarations: [],
  providers: [
<<<<<<< HEAD
    ...fromGuards.guards,
    OccUserService
    // providers: [
    //   ConfigService,
    //   // {
    //   //   provide: HTTP_INTERCEPTORS,
    //   //   useClass: [Name of the Interceptor],
    //   //   multi: true
    //   // }
    // ]
=======
    OccUserService,
    {
      provide: HTTP_INTERCEPTORS,
      useClass: UserTokenInterceptor,
      multi: true
    }
>>>>>>> 69fef8e7
  ]
})
export class AuthModule {}<|MERGE_RESOLUTION|>--- conflicted
+++ resolved
@@ -19,25 +19,12 @@
   ],
   declarations: [],
   providers: [
-<<<<<<< HEAD
-    ...fromGuards.guards,
-    OccUserService
-    // providers: [
-    //   ConfigService,
-    //   // {
-    //   //   provide: HTTP_INTERCEPTORS,
-    //   //   useClass: [Name of the Interceptor],
-    //   //   multi: true
-    //   // }
-    // ]
-=======
     OccUserService,
     {
       provide: HTTP_INTERCEPTORS,
       useClass: UserTokenInterceptor,
       multi: true
     }
->>>>>>> 69fef8e7
   ]
 })
 export class AuthModule {}