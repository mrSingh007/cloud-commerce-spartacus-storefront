import { NgModule } from '@angular/core';
import { CommonModule } from '@angular/common';
import { LoginModule } from './login/login.module';

import { StoreModule } from '@ngrx/store';
import { EffectsModule } from '@ngrx/effects';
import { reducers, effects } from './store';
import { OccUserService } from '../newocc/user/user.service';
import { HTTP_INTERCEPTORS } from '@angular/common/http';
import { UserTokenInterceptor } from './http-interceptors/user-token.interceptor';

@NgModule({
  imports: [
    CommonModule,
    LoginModule,
    StoreModule.forFeature('user', reducers),
    EffectsModule.forFeature(effects)
  ],
  declarations: [],
  providers: [
<<<<<<< HEAD
    OccUserService
    // providers: [
    //   ConfigService,
    //   // {
    //   //   provide: HTTP_INTERCEPTORS,
    //   //   useClass: [Name of the Interceptor],
    //   //   multi: true
    //   // }
    // ]
=======
    OccUserService,
    {
      provide: HTTP_INTERCEPTORS,
      useClass: UserTokenInterceptor,
      multi: true
    }
>>>>>>> 69fef8e7
  ]
})
export class AuthModule {}<|MERGE_RESOLUTION|>--- conflicted
+++ resolved
@@ -18,24 +18,12 @@
   ],
   declarations: [],
   providers: [
-<<<<<<< HEAD
-    OccUserService
-    // providers: [
-    //   ConfigService,
-    //   // {
-    //   //   provide: HTTP_INTERCEPTORS,
-    //   //   useClass: [Name of the Interceptor],
-    //   //   multi: true
-    //   // }
-    // ]
-=======
     OccUserService,
     {
       provide: HTTP_INTERCEPTORS,
       useClass: UserTokenInterceptor,
       multi: true
     }
->>>>>>> 69fef8e7
   ]
 })
 export class AuthModule {}