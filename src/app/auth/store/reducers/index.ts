--- conflicted
+++ resolved
@@ -8,23 +8,13 @@
 import * as fromUserToken from './user-token.reducer';
 
 export interface UserState {
-<<<<<<< HEAD
   userDetails: fromUserDetailsReducer.UserDetailsState;
-  token: fromUserToken.UserTokenState;
+  auth: fromUserToken.UserTokenState;
 }
 
 export const reducers: ActionReducerMap<UserState> = {
   userDetails: fromUserDetailsReducer.reducer,
-  token: fromUserToken.reducer
-=======
-  auth: fromUserToken.UserTokenState;
-  // TODO user-details here
-}
-
-export const reducers: ActionReducerMap<UserState> = {
   auth: fromUserToken.reducer
-  // TODO user-details here
->>>>>>> f82fc1de
 };
 
 export const getUserState: MemoizedSelector<
