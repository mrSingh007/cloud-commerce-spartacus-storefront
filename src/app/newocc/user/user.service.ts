import { Injectable } from '@angular/core';
import { ConfigService } from '../config.service';
import { Observable } from 'rxjs/Observable';
import { HttpClient, HttpHeaders } from '@angular/common/http';
import { catchError } from 'rxjs/operators';

const OAUTH_ENDPOINT = '/authorizationserver/oauth/token';
const USER_ENDPOINT = 'users/';

@Injectable()
export class OccUserService {
  // some extending from baseservice is not working here...
  constructor(
    protected http: HttpClient,
    protected configService: ConfigService
  ) {}

<<<<<<< HEAD
  // TODO: Set the authorization in the http interceptor instead in SPA-272
  public loadUser(userId: string, accessToken?: string): Observable<any> {
    const url = this.getUserEndpoint() + userId;
    const headers = new HttpHeaders({
      Authorization: 'Bearer ' + accessToken
    });
=======
  public loadUser(username: string): Observable<any> {
    const url = this.getUserEndpoint() + username;
>>>>>>> 69fef8e7

    return this.http
      .get(url)
      .pipe(catchError((error: any) => Observable.throw(error.json())));
  }

  loadToken(username: string, password: string): Observable<any> {
    const url = this.getOAuthEndpoint();
    let creds = '';
    creds += 'client_id=' + this.configService.authentication.client_id;
    creds +=
      '&client_secret=' + this.configService.authentication.client_secret;
    creds += '&grant_type=password'; // authorization_code, client_credentials, password
    creds += '&username=' + username + '&password=' + password;
    const headers = new HttpHeaders({
      'Content-Type': 'application/x-www-form-urlencoded'
    });

    return this.http
      .post(url, creds, { headers: headers })
      .pipe(catchError((error: any) => Observable.throw(error.json())));
  }

  protected getOAuthEndpoint() {
    return this.configService.server.baseUrl + OAUTH_ENDPOINT;
  }

  protected getUserEndpoint() {
    return (
      this.configService.server.baseUrl +
      this.configService.server.occPrefix +
      this.configService.site.baseSite +
      '/' +
      USER_ENDPOINT
    );
  }
}<|MERGE_RESOLUTION|>--- conflicted
+++ resolved
@@ -15,17 +15,8 @@
     protected configService: ConfigService
   ) {}
 
-<<<<<<< HEAD
-  // TODO: Set the authorization in the http interceptor instead in SPA-272
-  public loadUser(userId: string, accessToken?: string): Observable<any> {
-    const url = this.getUserEndpoint() + userId;
-    const headers = new HttpHeaders({
-      Authorization: 'Bearer ' + accessToken
-    });
-=======
   public loadUser(username: string): Observable<any> {
     const url = this.getUserEndpoint() + username;
->>>>>>> 69fef8e7
 
     return this.http
       .get(url)
