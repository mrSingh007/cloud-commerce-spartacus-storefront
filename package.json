--- conflicted
+++ resolved
@@ -11,20 +11,15 @@
     "start": "ng serve",
     "start:prod": "ng serve --prod",
     "start:qa": "ng serve -c=qa",
+    "start:pwa": "cd ./dist/storefrontapp/ && http-server -p 4200",
     "build": "ng build --prod",
     "build:qa": "ng build -c=qa",
     "build:core:lib": "ng build storefrontlib --prod",
     "test": "ng test",
-<<<<<<< HEAD
     "lint": "ng lint",
-    "e2e": "ng e2e",
-    "start:pwa": "cd ./dist/storefrontapp/ && http-server -p 4200",
-    "test:core:lib": "ng test storefrontlib --code-coverage"
-=======
     "test:core:lib": "ng test storefrontlib --code-coverage",
     "e2e": "ng e2e",
     "e2e:ci": "ng e2e --configuration=ci --protractor-config=projects/storefrontapp-e2e/protractor.headless.conf.js"
->>>>>>> 0d5ec556
   },
   "private": false,
   "dependencies": {
