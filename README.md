<<<<<<< HEAD
# Spaccelerator

## Background

The SPAccelerator is a fancy name for a Single Page Application (SPA) template for Hybris Commerce. Similar to the accelerators this template will deliver a front-end implementation on top of Hybris Commerce. With a complete difference technology stack and the ability to deliver new features fast.

## Setup

Detailed setup is described at `https://wiki.hybris.com/display/pskb/SPAccelerator#SPAccelerator-Installation&Setup`.

## Development server

Run `ng run start` for a dev server. Navigate to `http://localhost:4200/`. The app will automatically reload if you change any of the source files.

### Proxy backend requests to mock data

In order to be completely decoupled from the backend we connect our application to a local mock server. This requires the following setup:

* A json-server that provides static or dynamic mock data.
* rerouting of backend calls to the mock server.

This project provides the following commands to run this setup:

* start the webpack dev server with a proxy: `npm run start:mock`
* run [json-server](https://github.com/typicode/json-server): `npm run mockserver`.

The mock data can either be static or dynamically generated. With static mode full CRUD operations are supported. Since the mocked data is not part of the code it will not end up in our production bundles. When mock data is generated, [faker.js](https://github.com/Marak/faker.js) can be used to generate fake data.

All backend request are proxied to the json-server (runs on port 3000 by default). The proxy is part of the embedded webpack dev server. Multiple proxy configurations can be used.

## Build

Run `ng build` to build the project. The build artifacts will be stored in the `dist/` directory. Run `ng build --aot --prod` for an optimized code base.
=======
# Spartacus - Angular Storefront

---

## Installation

Minimum Requirements

```
Node.js >= 8.9.0
yarn >= 1.6.0
```

Install dependencies:

```
$ yarn install
```

Start the angular app.

```
$ yarn start
```

Then point your browser to http://localhost:4200/

---

## Development tools

### VS Code

This project is intended to be edited with [Microsoft Visial Studio Code](https://code.visualstudio.com)

#### Workspace Extensions

The development team relies on a few extensions for productivity and code compliance. When you open the source folder in vscode, if you are missing some of these recommended extensions, vscode will prompt you for installation. The list of recommended extensions is found in '.vscode/extensions.json'.

Please make sure you install them.

#### Workspace settings

These are vscode settings the team relies on. They are shared and enforced via vscode workspace settings. If you want to change something, propose the change don't just commit it, so the whole team uses it.

### Browser: Google Chrome

For development, Google Chrome is recommended. There is a "Debugger for Chrome" extension for vscode in the workspace extensions. This allows you to place breakpoint in typescript from vscode and debug the app from vscode.
Chrome also manages well security exceptions that are needed to get the application running in a development environment.
>>>>>>> b1d58b3f
<|MERGE_RESOLUTION|>--- conflicted
+++ resolved
@@ -1,38 +1,3 @@
-<<<<<<< HEAD
-# Spaccelerator
-
-## Background
-
-The SPAccelerator is a fancy name for a Single Page Application (SPA) template for Hybris Commerce. Similar to the accelerators this template will deliver a front-end implementation on top of Hybris Commerce. With a complete difference technology stack and the ability to deliver new features fast.
-
-## Setup
-
-Detailed setup is described at `https://wiki.hybris.com/display/pskb/SPAccelerator#SPAccelerator-Installation&Setup`.
-
-## Development server
-
-Run `ng run start` for a dev server. Navigate to `http://localhost:4200/`. The app will automatically reload if you change any of the source files.
-
-### Proxy backend requests to mock data
-
-In order to be completely decoupled from the backend we connect our application to a local mock server. This requires the following setup:
-
-* A json-server that provides static or dynamic mock data.
-* rerouting of backend calls to the mock server.
-
-This project provides the following commands to run this setup:
-
-* start the webpack dev server with a proxy: `npm run start:mock`
-* run [json-server](https://github.com/typicode/json-server): `npm run mockserver`.
-
-The mock data can either be static or dynamically generated. With static mode full CRUD operations are supported. Since the mocked data is not part of the code it will not end up in our production bundles. When mock data is generated, [faker.js](https://github.com/Marak/faker.js) can be used to generate fake data.
-
-All backend request are proxied to the json-server (runs on port 3000 by default). The proxy is part of the embedded webpack dev server. Multiple proxy configurations can be used.
-
-## Build
-
-Run `ng build` to build the project. The build artifacts will be stored in the `dist/` directory. Run `ng build --aot --prod` for an optimized code base.
-=======
 # Spartacus - Angular Storefront
 
 ---
@@ -82,4 +47,19 @@
 
 For development, Google Chrome is recommended. There is a "Debugger for Chrome" extension for vscode in the workspace extensions. This allows you to place breakpoint in typescript from vscode and debug the app from vscode.
 Chrome also manages well security exceptions that are needed to get the application running in a development environment.
->>>>>>> b1d58b3f
+
+### Mock data during development
+
+In order to be completely decoupled from the backend we connect our application to a local mock server. This requires the following setup:
+
+* A json-server that provides static or dynamic mock data.
+* rerouting of backend calls to the mock server.
+
+This project provides the following commands to run this setup:
+
+* start the webpack dev server with a proxy: `npm run start:mock`
+* run [json-server](https://github.com/typicode/json-server): `npm run mockserver`.
+
+The mock data can either be static or dynamically generated. With static mode full CRUD operations are supported. Since the mocked data is not part of the code it will not end up in our production bundles. When mock data is generated, [faker.js](https://github.com/Marak/faker.js) can be used to generate fake data.
+
+All backend request are proxied to the json-server (runs on port 3000 by default). The proxy is part of the embedded webpack dev server. Multiple proxy configurations can be used.