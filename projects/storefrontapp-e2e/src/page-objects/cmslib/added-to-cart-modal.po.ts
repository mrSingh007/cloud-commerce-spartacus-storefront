import { ElementFinder, by, element } from 'protractor';
import { AppPage } from '../app.po';
import { E2EUtil } from '../../e2e-util';
<<<<<<< HEAD
export class AddedToCartModal {
  readonly YMODAL = 'cx-added-to-cart-dialog';

  modal: ElementFinder = element(by.tagName(this.YMODAL));
  closeButton: ElementFinder = this.modal.element(
    by.css('.cx-added-to-cart-dialog__header button.close')
=======

export class AddedToCartModal extends AppPage {
  readonly modal: ElementFinder = element(by.tagName('y-added-to-cart-dialog'));
  readonly modalTitle: ElementFinder = this.modal.element(
    by.css('.y-added-to-cart-dialog__title')
>>>>>>> b4d6fd82
  );
  readonly loader: ElementFinder = this.modal.element(by.tagName('y-spinner'));
  readonly closeButton: ElementFinder = this.modal.element(
    by.css('[aria-label="Close"]')
  );
  readonly itemContainer: ElementFinder = this.modal.element(
    by.css('.y-added-to-cart-dialog__item-container')
  );
  readonly actionButtons: ElementFinder = this.modal.element(
    by.css('.y-added-to-cart-dialog__actions')
  );
  readonly viewCartButton: ElementFinder = this.actionButtons.element(
    by.css('.btn-primary')
  );
  readonly goToCheckoutButton: ElementFinder = this.actionButtons.element(
    by.css('.btn-secondary')
  );
  readonly total: ElementFinder = this.modal.element(
    by.css('.y-added-to-cart-dialog__total')
  );
  readonly totalCount: ElementFinder = this.total.element(
    by.css('div:first-of-type')
  );
  readonly totalPrice: ElementFinder = this.total.element(
    by.css('div:last-of-type')
  );
  readonly item: ElementFinder = this.itemContainer.element(
    by.tagName('y-cart-item')
  );
  readonly itemName: ElementFinder = this.item.element(
    by.css('.y-cart-item__name--link')
  );
  readonly itemPrice: ElementFinder = this.item.element(
    by.css('.y-cart-item__price--value')
  );
  readonly itemQuantity: ElementFinder = this.item.element(
    by.css('.y-cart-item__quantity--value')
  );
  readonly itemTotalPrice: ElementFinder = this.item.element(
    by.css('.y-cart-item__total--value')
  );
<<<<<<< HEAD
  readonly cartItem = (itemNo: number): ElementFinder =>
    this.modal.all(by.tagName('cx-cart-item')).get(itemNo); // tslint:disable-line
=======
>>>>>>> b4d6fd82

  async waitForReady() {
    await E2EUtil.wait4VisibleElement(this.modal);
    await E2EUtil.wait4NotVisibleElement(this.loader);
  }
}<|MERGE_RESOLUTION|>--- conflicted
+++ resolved
@@ -1,30 +1,21 @@
 import { ElementFinder, by, element } from 'protractor';
 import { AppPage } from '../app.po';
 import { E2EUtil } from '../../e2e-util';
-<<<<<<< HEAD
-export class AddedToCartModal {
-  readonly YMODAL = 'cx-added-to-cart-dialog';
-
-  modal: ElementFinder = element(by.tagName(this.YMODAL));
-  closeButton: ElementFinder = this.modal.element(
-    by.css('.cx-added-to-cart-dialog__header button.close')
-=======
 
 export class AddedToCartModal extends AppPage {
-  readonly modal: ElementFinder = element(by.tagName('y-added-to-cart-dialog'));
+  readonly modal: ElementFinder = element(by.tagName('cx-added-to-cart-dialog'));
   readonly modalTitle: ElementFinder = this.modal.element(
-    by.css('.y-added-to-cart-dialog__title')
->>>>>>> b4d6fd82
+    by.css('.cx-added-to-cart-dialog__title')
   );
-  readonly loader: ElementFinder = this.modal.element(by.tagName('y-spinner'));
+  readonly loader: ElementFinder = this.modal.element(by.tagName('cx-spinner'));
   readonly closeButton: ElementFinder = this.modal.element(
     by.css('[aria-label="Close"]')
   );
   readonly itemContainer: ElementFinder = this.modal.element(
-    by.css('.y-added-to-cart-dialog__item-container')
+    by.css('.cx-added-to-cart-dialog__item-container')
   );
   readonly actionButtons: ElementFinder = this.modal.element(
-    by.css('.y-added-to-cart-dialog__actions')
+    by.css('.cx-added-to-cart-dialog__actions')
   );
   readonly viewCartButton: ElementFinder = this.actionButtons.element(
     by.css('.btn-primary')
@@ -33,7 +24,7 @@
     by.css('.btn-secondary')
   );
   readonly total: ElementFinder = this.modal.element(
-    by.css('.y-added-to-cart-dialog__total')
+    by.css('.cx-added-to-cart-dialog__total')
   );
   readonly totalCount: ElementFinder = this.total.element(
     by.css('div:first-of-type')
@@ -45,22 +36,17 @@
     by.tagName('y-cart-item')
   );
   readonly itemName: ElementFinder = this.item.element(
-    by.css('.y-cart-item__name--link')
+    by.css('.cx-cart-item__name--link')
   );
   readonly itemPrice: ElementFinder = this.item.element(
-    by.css('.y-cart-item__price--value')
+    by.css('.cx-cart-item__price--value')
   );
   readonly itemQuantity: ElementFinder = this.item.element(
-    by.css('.y-cart-item__quantity--value')
+    by.css('.cx-cart-item__quantity--value')
   );
   readonly itemTotalPrice: ElementFinder = this.item.element(
-    by.css('.y-cart-item__total--value')
+    by.css('.cx-cart-item__total--value')
   );
-<<<<<<< HEAD
-  readonly cartItem = (itemNo: number): ElementFinder =>
-    this.modal.all(by.tagName('cx-cart-item')).get(itemNo); // tslint:disable-line
-=======
->>>>>>> b4d6fd82
 
   async waitForReady() {
     await E2EUtil.wait4VisibleElement(this.modal);
