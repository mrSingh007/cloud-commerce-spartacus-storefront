--- conflicted
+++ resolved
@@ -1,10 +1,5 @@
 import { AppPage } from './../app.po';
-<<<<<<< HEAD
-import { Header } from './../cmslib/header.po';
-import { browser, element, by, ElementFinder } from 'protractor';
-=======
-import { browser } from 'protractor';
->>>>>>> c9547dec
+import { browser, ElementFinder } from 'protractor';
 import { E2EUtil } from './../util.po';
 export class HomePage extends AppPage {
   navigateTo() {
