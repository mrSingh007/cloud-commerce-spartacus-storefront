--- conflicted
+++ resolved
@@ -1,10 +1,6 @@
 {
   "name": "@spartacus/styles",
-<<<<<<< HEAD
-  "version": "1.0.1",
-=======
   "version": "1.0.2",
->>>>>>> 4f29932d
   "description": "Style library containing global styles",
   "homepage": "https://github.com/SAP/cloud-commerce-spartacus-storefront",
   "keywords": [
