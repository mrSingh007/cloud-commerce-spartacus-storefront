%CartPageTemplate {
  max-width: 1140px;
  padding: 0 1.5rem;
  margin: auto;
  display: flex;
  flex-wrap: wrap;

  .TopContent {
    --cx-flex-basis: 68%;

    @include media-breakpoint-down(md) {
      --cx-flex-basis: 100%;
    }
  }

  .CenterRightContentSlot {
    --cx-flex-basis: 30%;

    @include media-breakpoint-down(md) {
      --cx-flex-basis: 50%;
      justify-content: flex-end;

      cx-cart-totals {
        max-width: 50%;
      }
    }

    @include media-breakpoint-down(sm) {
      --cx-flex-basis: 100%;

      cx-cart-totals {
        max-width: none;
      }
    }
  }
<<<<<<< HEAD

  &.empty {
    .EmptyCartMiddleContent {
      display: block;
    }

    .TopContent,
    .CenterRightContentSlot {
      display: none;
    }
  }

  &.saveForLater {
    .CenterRightContentSlot {
      display: none;
    }
  }
=======
>>>>>>> 79c24c35
}<|MERGE_RESOLUTION|>--- conflicted
+++ resolved
@@ -33,24 +33,10 @@
       }
     }
   }
-<<<<<<< HEAD
-
-  &.empty {
-    .EmptyCartMiddleContent {
-      display: block;
-    }
-
-    .TopContent,
+  &.saveForLater {
     .CenterRightContentSlot {
       display: none;
     }
   }
 
-  &.saveForLater {
-    .CenterRightContentSlot {
-      display: none;
-    }
-  }
-=======
->>>>>>> 79c24c35
 }