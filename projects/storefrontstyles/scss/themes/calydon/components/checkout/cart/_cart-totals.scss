--- conflicted
+++ resolved
@@ -1,6 +1,4 @@
 %cx-cart-totals-calydon {
-<<<<<<< HEAD
-=======
   padding: 2rem 0 2rem 3rem;
 
   @include media-breakpoint-down(md) {
@@ -11,7 +9,6 @@
     padding: 2rem 0 2rem 0;
   }
 
->>>>>>> b5ef15f4
   cx-order-summary {
     padding: 0 0 1rem;
   }
