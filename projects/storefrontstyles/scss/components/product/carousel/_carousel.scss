%cx-carousel {
  display: flex;
  flex: 100%;
  --cx-speed: 0.5;
  flex-direction: column;

  @include media-breakpoint-down(md) {
    padding: 1rem;
  }

  > h3 {
    @include type('3');
    font-weight: bold;
    text-align: center;
    margin-top: 2rem;
    margin-bottom: 1rem;
    @include media-breakpoint-up(xl) {
      margin-bottom: 3rem;
    }
  }

  .carousel-panel {
    display: flex;
    justify-content: space-between;

<<<<<<< HEAD
    // the size of carousel items depends on the number of items per slide
    // we generate 10 sizes in case there are a lot of carousel items displayed
    // on a single slide
    @for $i from 1 through 10 {
      &.size-#{$i} .product {
=======
    // The size of carousel items depends on the number of items per slide.
    // We generate 10 sizes in case there are a lot of carousel items displayed
    // on a single slide.
    @for $i from 1 through 10 {
      &.size-#{$i} .item {
>>>>>>> b0dffe3c
        flex: 0 0 calc((100 / #{$i}) * 1%);
      }
    }

    .groups {
      flex: auto;
      position: relative;

      .group {
        transition: 0.6s all;
        width: 100%;
        display: flex;
        flex-wrap: nowrap;
        justify-content: flex-start;

        &:not(:last-child) {
          // we keep the last group non-absolute, so the height
          //  of the parent size is based on contetn
          position: absolute;
        }

        .item {
          display: flex;
          flex-direction: column;
          text-align: center;
          justify-content: space-between;
          padding-bottom: 10px;
          color: var(--cx-color-text);

          cursor: pointer;

          cx-media {
            // height: 20vmin;

            &.is-missing {
              min-height: 20vmin;
              background-size: 20vmin;
            }
          }
          opacity: 0;
          z-index: -1;
          &.active {
            opacity: 1;
            z-index: 1;
          }

          transition: 0.4s all;
          // we add a transition delay so that items are nicely animated in a sequence
          @for $i from 1 through 4 {
            &:nth-child(#{$i}) {
              transition-delay: calc(var(--cx-speed, 1) * #{$i * 0.25s});
            }
          }

          h4 {
            font-size: 0.9rem;
            height: 30px;
            font-weight: bold;
            margin-top: 5px;
          }
          &:hover {
            text-decoration: none;
            h4 {
              color: var(--cx-color-primary);
            }
          }
        }
      }
    }
  }

  button {
    &:focus {
      outline: none;
    }
    color: var(--cx-color-light);
    &:not(:disabled) {
      cursor: pointer;
    }
  }

  .indicators {
    display: flex;
    justify-content: center;

    button {
      border: none;
      padding: 10px;
      margin: 0;
      transition: 0.6s all;
      background-color: transparent;
      &[disabled] {
        color: var(--cx-color-primary);
      }
      &:not(:disabled):hover {
        color: var(--cx-color-secondary);
      }
    }

    @include media-breakpoint-only(xs) {
      display: none;
    }
  }

  .previous,
  .next {
    background-color: transparent;
    border: none;
    font-size: 2rem;

    &:disabled {
      opacity: 0.5;
    }

    &:not(:disabled):hover {
      color: var(--cx-color-primary);
    }
  }
}<|MERGE_RESOLUTION|>--- conflicted
+++ resolved
@@ -23,19 +23,11 @@
     display: flex;
     justify-content: space-between;
 
-<<<<<<< HEAD
     // the size of carousel items depends on the number of items per slide
     // we generate 10 sizes in case there are a lot of carousel items displayed
     // on a single slide
     @for $i from 1 through 10 {
       &.size-#{$i} .product {
-=======
-    // The size of carousel items depends on the number of items per slide.
-    // We generate 10 sizes in case there are a lot of carousel items displayed
-    // on a single slide.
-    @for $i from 1 through 10 {
-      &.size-#{$i} .item {
->>>>>>> b0dffe3c
         flex: 0 0 calc((100 / #{$i}) * 1%);
       }
     }
