export const myAccount = {
  orderDetails: {
    orderId: 'Order #',
    placed: 'Placed',
    status: 'Status',
    shippedOn: 'Shipped on',
    inProcess: 'In process...',
<<<<<<< HEAD
    consignmentTracking: {
      action: 'Track package',
      dialog: {
        header: '{{ consignmentCode }} - Tracking',
        shipped: 'Shipped',
        estimate: 'Estimated Delivery',
        carrier: 'Delivery Service',
        trackingId: 'Tracking Number',
        noTracking:
          'The package has not been dispatched from the warehouse. ' +
          'The tracking information will be available after the package is shipped.',
        loadingHeader: 'Consignment Tracking',
      },
    },
=======
    statusDisplay_cancelled: 'Cancelled',
    statusDisplay_cancelling: 'Cancel Pending',
    statusDisplay_completed: 'Completed',
    statusDisplay_created: 'Created',
    statusDisplay_error: 'Pending',
    statusDisplay_Error: 'Pending',
    statusDisplay_open: 'Open',
    statusDisplay_processing: 'In Process',
>>>>>>> d78e4997
  },
  orderHistory: {
    orderHistory: 'Order history',
    orderId: 'Order #',
    date: 'Date',
    status: 'Status',
    total: 'Total',
    noOrders: 'We have no order records for this account.',
    startShopping: 'Start Shopping',
    sortByMostRecent: 'Sort by Most recent',
  },
};<|MERGE_RESOLUTION|>--- conflicted
+++ resolved
@@ -5,22 +5,6 @@
     status: 'Status',
     shippedOn: 'Shipped on',
     inProcess: 'In process...',
-<<<<<<< HEAD
-    consignmentTracking: {
-      action: 'Track package',
-      dialog: {
-        header: '{{ consignmentCode }} - Tracking',
-        shipped: 'Shipped',
-        estimate: 'Estimated Delivery',
-        carrier: 'Delivery Service',
-        trackingId: 'Tracking Number',
-        noTracking:
-          'The package has not been dispatched from the warehouse. ' +
-          'The tracking information will be available after the package is shipped.',
-        loadingHeader: 'Consignment Tracking',
-      },
-    },
-=======
     statusDisplay_cancelled: 'Cancelled',
     statusDisplay_cancelling: 'Cancel Pending',
     statusDisplay_completed: 'Completed',
@@ -29,7 +13,20 @@
     statusDisplay_Error: 'Pending',
     statusDisplay_open: 'Open',
     statusDisplay_processing: 'In Process',
->>>>>>> d78e4997
+    consignmentTracking: {
+    	action: 'Track package',
+    	dialog: {
+    		header: '{{ consignmentCode }} - Tracking',
+    		shipped: 'Shipped',
+    		estimate: 'Estimated Delivery',
+    		carrier: 'Delivery Service',
+    		trackingId: 'Tracking Number',
+    		noTracking:
+    			'The package has not been dispatched from the warehouse. ' +
+    			'The tracking information will be available after the package is shipped.',
+    			loadingHeader: 'Consignment Tracking',
+    	},
+    },
   },
   orderHistory: {
     orderHistory: 'Order history',
