--- conflicted
+++ resolved
@@ -1,22 +1,17 @@
 import { TestBed } from '@angular/core/testing';
 import { RouterTestingModule } from '@angular/router/testing';
-<<<<<<< HEAD
 import {
   ActivatedRouteSnapshot,
   RouterStateSnapshot,
   NavigationExtras
 } from '@angular/router';
 
+import { RoutingService } from '@spartacus/core';
+
 import { of } from 'rxjs';
 
 import { AuthService } from '../facade/auth.service';
 import { UserToken } from '../models/token-types.model';
-import { RoutingService } from '../../routing/facade/routing.service';
-=======
-import { ActivatedRouteSnapshot, RouterStateSnapshot } from '@angular/router';
-import { Store, StoreModule } from '@ngrx/store';
-import { RoutingService } from '@spartacus/core';
->>>>>>> 4f62b3b9
 
 import { AuthGuard } from './auth.guard';
 
