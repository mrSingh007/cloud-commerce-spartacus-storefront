--- conflicted
+++ resolved
@@ -1,17 +1,12 @@
 import { Injectable } from '@angular/core';
 import { CanActivate } from '@angular/router';
+
+import { RoutingService } from '@spartacus/core';
 
 import { Observable } from 'rxjs';
 import { map } from 'rxjs/operators';
 
-<<<<<<< HEAD
 import { AuthService } from '../facade/auth.service';
-import { RoutingService } from '../../routing/facade/routing.service';
-=======
-import { Store, select } from '@ngrx/store';
-import * as fromStore from './../store';
-import { RoutingService } from '@spartacus/core';
->>>>>>> 4f62b3b9
 
 @Injectable()
 export class NotAuthGuard implements CanActivate {
