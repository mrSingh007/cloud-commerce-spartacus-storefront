--- conflicted
+++ resolved
@@ -21,26 +21,4 @@
     store = TestBed.get(Store);
     spyOn(store, 'dispatch').and.callThrough();
   });
-<<<<<<< HEAD
-
-  describe('getClientToken', () => {
-    it('should return a client token from the state', () => {
-      let result: ClientAuthenticationToken;
-      store
-        .pipe(select(fromSelectors.getClientToken))
-        .subscribe(value => (result = value));
-      expect(result).toEqual(<ClientAuthenticationToken>{});
-
-      const testToken: ClientAuthenticationToken = {
-        access_token: 'xxx',
-        token_type: 'xxx',
-        expires_in: 1,
-        scope: 'xxx'
-      };
-      store.dispatch(new fromActions.LoadClientTokenSuccess(testToken));
-      expect(result).toEqual(testToken);
-    });
-  });
-=======
->>>>>>> 3d1ad9c9
 });