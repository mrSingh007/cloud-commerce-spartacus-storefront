import { MemoizedSelector, createSelector } from '@ngrx/store';
import * as fromFeature from './../reducers';
import * as fromClientToken from './../reducers/client-token.reducer';

export const getClientTokenState: MemoizedSelector<
  any,
  fromClientToken.ClientTokenState
> = createSelector(
  fromFeature.getAuthState,
  (state: fromFeature.AuthState) => state.clientToken
<<<<<<< HEAD
);

// TODO: In bug/SPA-1179 I have to comment it as
// it throws warning while builiding. At the moment we don't use it anywhere
// import { ClientAuthenticationToken } from '../../models/token-types.model';
// export const getClientToken: MemoizedSelector<
//   any,
//   ClientAuthenticationToken
// > = createSelector(getClientTokenState, fromClientToken.getClientToken);
=======
);
>>>>>>> 30394de7
<|MERGE_RESOLUTION|>--- conflicted
+++ resolved
@@ -8,16 +8,4 @@
 > = createSelector(
   fromFeature.getAuthState,
   (state: fromFeature.AuthState) => state.clientToken
-<<<<<<< HEAD
-);
-
-// TODO: In bug/SPA-1179 I have to comment it as
-// it throws warning while builiding. At the moment we don't use it anywhere
-// import { ClientAuthenticationToken } from '../../models/token-types.model';
-// export const getClientToken: MemoizedSelector<
-//   any,
-//   ClientAuthenticationToken
-// > = createSelector(getClientTokenState, fromClientToken.getClientToken);
-=======
-);
->>>>>>> 30394de7
+);