import {
  ComponentFixture,
  TestBed,
  async,
  inject
} from '@angular/core/testing';
import { MatDialog } from '@angular/material';
import { BrowserAnimationsModule } from '@angular/platform-browser/animations';
import { Store, StoreModule, combineReducers } from '@ngrx/store';
import { of } from 'rxjs';
import { CartService } from '../../../cart/services/cart.service';
import { CartDataService } from '../../../cart/services/cart-data.service';
import * as fromCart from '../../../cart/store';
import * as fromRoot from '../../../routing/store';
import * as fromUser from '../../../user/store';
import * as fromAuth from '@auth/store';
import { AddToCartComponent } from './add-to-cart.component';
import { AddToCartModule } from './add-to-cart.module';

describe('AddToCartComponent', () => {
  let store: Store<fromCart.CartState>;
  let addToCartComponent: AddToCartComponent;
  let fixture: ComponentFixture<AddToCartComponent>;

  const productCode = '1234';
  const mockCartEntry: any = [
    { '1234': { entryNumber: 0, product: { code: productCode } } }
  ];

  beforeEach(async(() => {
    TestBed.configureTestingModule({
      imports: [
        AddToCartModule,
        BrowserAnimationsModule,
        StoreModule.forRoot({
<<<<<<< HEAD
          ...fromRoot.reducers,
          cart: combineReducers(fromCart.reducers),
          user: combineReducers(fromUser.reducers),
          auth: combineReducers(fromAuth.reducers)
=======
          ...fromRoot.getReducers(),
          cart: combineReducers(fromCart.getReducers()),
          user: combineReducers(fromUser.getReducers())
>>>>>>> 4029b34a
        })
      ],
      providers: [CartService, CartDataService]
    }).compileComponents();
  }));

  beforeEach(() => {
    fixture = TestBed.createComponent(AddToCartComponent);
    addToCartComponent = fixture.componentInstance;
    store = TestBed.get(Store);

    spyOn(store, 'select').and.returnValue(of(mockCartEntry));
  });

  it('should be created', () => {
    expect(addToCartComponent).toBeTruthy();
  });

  it('should call ngOnChanges()', () => {
    addToCartComponent.productCode = productCode;
    addToCartComponent.ngOnChanges();
    addToCartComponent.cartEntry$.subscribe(entry =>
      expect(entry).toEqual(mockCartEntry)
    );
  });

  it('should call addToCart()', inject(
    [CartService, MatDialog],
    (cartService: CartService, dialog: MatDialog) => {
      spyOn(cartService, 'addCartEntry').and.callThrough();
      spyOn(dialog, 'open').and.callThrough();

      addToCartComponent.productCode = productCode;
      addToCartComponent.addToCart();

      fixture.detectChanges();
      dialog.closeAll(); // prevent poluting Jasmine UI on browser

      expect(dialog.open).toHaveBeenCalled();
      expect(cartService.addCartEntry).toHaveBeenCalledWith(productCode, 1);
    }
  ));

  // UI test will be added after replacing Material
});<|MERGE_RESOLUTION|>--- conflicted
+++ resolved
@@ -13,7 +13,7 @@
 import * as fromCart from '../../../cart/store';
 import * as fromRoot from '../../../routing/store';
 import * as fromUser from '../../../user/store';
-import * as fromAuth from '@auth/store';
+import * as fromAuth from './../../../auth/store';
 import { AddToCartComponent } from './add-to-cart.component';
 import { AddToCartModule } from './add-to-cart.module';
 
@@ -33,16 +33,10 @@
         AddToCartModule,
         BrowserAnimationsModule,
         StoreModule.forRoot({
-<<<<<<< HEAD
-          ...fromRoot.reducers,
-          cart: combineReducers(fromCart.reducers),
-          user: combineReducers(fromUser.reducers),
-          auth: combineReducers(fromAuth.reducers)
-=======
           ...fromRoot.getReducers(),
           cart: combineReducers(fromCart.getReducers()),
-          user: combineReducers(fromUser.getReducers())
->>>>>>> 4029b34a
+          user: combineReducers(fromUser.getReducers()),
+          auth: combineReducers(fromAuth.reducers)
         })
       ],
       providers: [CartService, CartDataService]
