<div class="added-to-cart-dialog-header">
  <h1 mat-dialog-title>
    <span>Item added to your cart</span>
  </h1>
  <mat-icon class="mat-dialog-close-btn" (click)="closeDialog()">close</mat-icon>
</div>

<ng-container *ngIf="(entry$ | async) as entry">
  <div mat-dialog-content>
    <div class="entry-info-container">
<<<<<<< HEAD
      <ng-container *ngIf="(entry$ | async) as entry">
        <table class="item__list item__list__cart table" [formGroup]="form">
          <!-- <tr
            y-cart-item
            formGroupName="entryForm"
            [entry]="entry"
            [disableProductLink]="true"
            (update)="updateEntry($event)"
            (remove)="removeEntry($event)"
          ></tr> -->
        </table>
      </ng-container>
=======
      <ul class="item__list item__list__cart" [formGroup]="form">
        <y-cart-item formGroupName="entryForm" [entry]="entry" [disableProductLink]="true" (update)="updateEntry($event)" (remove)="removeEntry($event)"></y-cart-item>
      </ul>
>>>>>>> 7cfcb543
    </div>
    <div class="cart-total-container">
      <span>cart total {{ (cart$ | async).totalPrice.formattedValue}}</span>
    </div>
    <div class="button-row">
      <div class="added-to-cart-dialog-buttons">
        <button routerLink="/cart" mat-raised-button color="accent" mat-dialog-close>View cart</button>
        <button routerLink="/checkout" mat-raised-button color="primary" mat-dialog-close>Proceed to checkout</button>
      </div>
    </div>
  </div>
</ng-container><|MERGE_RESOLUTION|>--- conflicted
+++ resolved
@@ -8,24 +8,11 @@
 <ng-container *ngIf="(entry$ | async) as entry">
   <div mat-dialog-content>
     <div class="entry-info-container">
-<<<<<<< HEAD
       <ng-container *ngIf="(entry$ | async) as entry">
-        <table class="item__list item__list__cart table" [formGroup]="form">
-          <!-- <tr
-            y-cart-item
-            formGroupName="entryForm"
-            [entry]="entry"
-            [disableProductLink]="true"
-            (update)="updateEntry($event)"
-            (remove)="removeEntry($event)"
-          ></tr> -->
-        </table>
+        <ul class="item__list item__list__cart" [formGroup]="form">
+          <y-cart-item formGroupName="entryForm" [entry]="entry" [disableProductLink]="true" (update)="updateEntry($event)" (remove)="removeEntry($event)"></y-cart-item>
+        </ul>
       </ng-container>
-=======
-      <ul class="item__list item__list__cart" [formGroup]="form">
-        <y-cart-item formGroupName="entryForm" [entry]="entry" [disableProductLink]="true" (update)="updateEntry($event)" (remove)="removeEntry($event)"></y-cart-item>
-      </ul>
->>>>>>> 7cfcb543
     </div>
     <div class="cart-total-container">
       <span>cart total {{ (cart$ | async).totalPrice.formattedValue}}</span>
