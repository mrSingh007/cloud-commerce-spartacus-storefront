import { RouterModule } from '@angular/router';
import { CommonModule } from '@angular/common';
import { ReactiveFormsModule } from '@angular/forms';
import { NgModule } from '@angular/core';
import { CartItemComponent } from './cart-item/cart-item.component';
<<<<<<< HEAD
import { ComponentsModule } from './../../../ui/components/components.module';

@NgModule({
  imports: [CommonModule, RouterModule, ReactiveFormsModule, ComponentsModule],
  declarations: [CartItemComponent],
  exports: [CartItemComponent, CommonModule, RouterModule, ReactiveFormsModule]
=======
import { ItemCounterComponent } from './item-counter/item-counter.component';
import { OrderSummaryComponent } from './order-summary/order-summary.component';
import { MediaModule } from './../../../ui/components/media/media.module';

@NgModule({
  imports: [CommonModule, RouterModule, ReactiveFormsModule, MediaModule],
  declarations: [
    CartItemComponent,
    ItemCounterComponent,
    OrderSummaryComponent
  ],
  exports: [
    CartItemComponent,
    OrderSummaryComponent,
    ItemCounterComponent,
    CommonModule,
    RouterModule,
    ReactiveFormsModule
  ]
>>>>>>> f3709206
})
export class CartSharedModule {}<|MERGE_RESOLUTION|>--- conflicted
+++ resolved
@@ -1,35 +1,20 @@
+import { OrderSummaryComponent } from './order-summary/order-summary.component';
 import { RouterModule } from '@angular/router';
 import { CommonModule } from '@angular/common';
 import { ReactiveFormsModule } from '@angular/forms';
 import { NgModule } from '@angular/core';
 import { CartItemComponent } from './cart-item/cart-item.component';
-<<<<<<< HEAD
 import { ComponentsModule } from './../../../ui/components/components.module';
 
 @NgModule({
   imports: [CommonModule, RouterModule, ReactiveFormsModule, ComponentsModule],
-  declarations: [CartItemComponent],
-  exports: [CartItemComponent, CommonModule, RouterModule, ReactiveFormsModule]
-=======
-import { ItemCounterComponent } from './item-counter/item-counter.component';
-import { OrderSummaryComponent } from './order-summary/order-summary.component';
-import { MediaModule } from './../../../ui/components/media/media.module';
-
-@NgModule({
-  imports: [CommonModule, RouterModule, ReactiveFormsModule, MediaModule],
-  declarations: [
-    CartItemComponent,
-    ItemCounterComponent,
-    OrderSummaryComponent
-  ],
+  declarations: [CartItemComponent, OrderSummaryComponent],
   exports: [
     CartItemComponent,
     OrderSummaryComponent,
-    ItemCounterComponent,
     CommonModule,
     RouterModule,
     ReactiveFormsModule
   ]
->>>>>>> f3709206
 })
 export class CartSharedModule {}