--- conflicted
+++ resolved
@@ -1,52 +1,30 @@
 <ng-container *ngIf="cart$ | async as cart">
   <div class="y-cart-details container">
     <ng-container *ngIf="entries$ | async as entries">
-<<<<<<< HEAD
       <div class="row">
-          <div class="col-md-12 col-lg-9">
-              <div class="y-cart-details__cart-total">
-                Cart total ({{cart.deliveryItemsQuantity}} items): {{cart.totalPrice?.formattedValue}}
-              </div>
-              <div class="y-cart-details__promotions" *ngIf="cartHasPromotions(cart)">
-                <strong *ngFor="let promotion of getAllPromotionsForCart(cart)" [innerHTML]="promotion.description">
-                </strong>
-              </div>
-              <y-cart-item-list
-                [items]="entries"
-                [potentialProductPromotions]="cart.potentialProductPromotions"
-              ></y-cart-item-list>
-              <!--NOT FOR MVP  <y-cart-coupon></y-cart-coupon> -->
+        <div class="col-md-12 col-lg-9">
+          <div class="y-cart-details__cart-total">
+            Cart total ({{cart.deliveryItemsQuantity}} items): {{cart.totalPrice?.formattedValue}}
           </div>
-          <div class="col-md-5 offset-md-7 col-lg-3 offset-lg-0">
-              <y-order-summary [cart]="cart"></y-order-summary>
-              <div class="y-cart-details__checkbox form-check">
-                  <input class="form-check-input" type="checkbox" value="" id="defaultCheck1">
-                  <label class="form-check-label" for="defaultCheck1">
-                      By checking this box, I am confirming that I have read and agree with the
-                      <a href="#">Terms & Conditions</a>
-                  </label>
-              </div>
-              <button routerLink="/checkout" *ngIf="entries.length" class="btn btn-primary btn-block" type="button">Proceed to Checkout</button>
+          <div class="y-cart-details__promotions" *ngIf="cartHasPromotions(cart)">
+            <strong *ngFor="let promotion of getAllPromotionsForCart(cart)" [innerHTML]="promotion.description">
+            </strong>
           </div>
-=======
-      <ul class="item__list item__list__cart" [formGroup]="form">
-        <table>
-          <tr *ngFor="let entry of entries">
-            <td>
-              <y-cart-item [parent]="form.controls[entry.product.code]" [entry]="entry" [potentialPromotions]="getPotentialPromotionForEntry(cart, entry)"
-                [appliedPromotions]="getAppliedPromotionForEntry(cart, entry)" (remove)="removeEntry($event)" (update)="updateEntry($event)">
-              </y-cart-item>
-            </td>
-          </tr>
-        </table>
-      </ul>
-
-      <div class="order-summary">
-        <y-order-summary [cart]="cart"></y-order-summary>
-        <div>
-          <button routerLink="/checkout" mat-raised-button color="accent" *ngIf="entries.length">Proceed to Checkout</button>
+          <y-cart-item-list [items]="entries" [potentialProductPromotions]="cart.potentialProductPromotions"></y-cart-item-list>
+          <!--NOT FOR MVP  <y-cart-coupon></y-cart-coupon> -->
         </div>
->>>>>>> 4e123697
+        <div class="col-md-5 offset-md-7 col-lg-3 offset-lg-0">
+          <y-order-summary [cart]="cart"></y-order-summary>
+          <div class="y-cart-details__checkbox form-check">
+            <input class="form-check-input" type="checkbox" value="" id="defaultCheck1">
+            <label class="form-check-label" for="defaultCheck1">
+              By checking this box, I am confirming that I have read and agree with the
+              <a href="#">Terms & Conditions</a>
+            </label>
+          </div>
+          <button routerLink="/checkout" *ngIf="entries.length" class="btn btn-primary btn-block" type="button">Proceed
+            to Checkout</button>
+        </div>
       </div>
     </ng-container>
   </div>
