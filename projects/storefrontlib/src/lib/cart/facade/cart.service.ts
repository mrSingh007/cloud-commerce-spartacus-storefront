import { Injectable } from '@angular/core';

import { Store, select } from '@ngrx/store';

import { Cart, OrderEntry } from '@spartacus/core';

import { Observable } from 'rxjs';
import { filter } from 'rxjs/operators';

import * as fromAction from '../store/actions';
import * as fromReducer from '../store/reducers';
import * as fromSelector from '../store/selectors';

import { ANONYMOUS_USERID, CartDataService } from './cart-data.service';
<<<<<<< HEAD
=======
import { AuthService, Cart, OrderEntry, UserToken } from '@spartacus/core';
>>>>>>> 9ffa4dcf

@Injectable()
export class CartService {
  private callback: Function;

  readonly activeCart$: Observable<Cart> = this.store.pipe(
    select(fromSelector.getActiveCart)
  );

  readonly entries$: Observable<OrderEntry[]> = this.store.pipe(
    select(fromSelector.getEntries)
  );

  readonly cartMergeComplete$: Observable<boolean> = this.store.pipe(
    select(fromSelector.getCartMergeComplete)
  );

  readonly loaded$: Observable<boolean> = this.store.pipe(
    select(fromSelector.getLoaded)
  );

  constructor(
    private store: Store<fromReducer.CartState>,
    private cartData: CartDataService,
    private authService: AuthService
  ) {
    this.initCart();
  }

  private initCart() {
    this.store.pipe(select(fromSelector.getActiveCart)).subscribe(cart => {
      this.cartData.cart = cart;
      if (this.callback) {
        this.callback();
        this.callback = null;
      }
    });

    this.authService
      .getUserToken()
      .pipe(filter(userToken => this.cartData.userId !== userToken.userId))
      .subscribe(userToken => {
        this.setUserId(userToken);
        this.loadOrMergeCart();
      });

    this.refreshCart();
  }

  private setUserId(userToken: UserToken): void {
    if (Object.keys(userToken).length !== 0) {
      this.cartData.userId = userToken.userId;
    } else {
      this.cartData.userId = ANONYMOUS_USERID;
    }
  }

  private loadOrMergeCart(): void {
    // for login user, whenever there's an existing cart, we will load the user
    // current cart and merge it into the existing cart
    if (this.cartData.userId !== ANONYMOUS_USERID) {
      if (!this.isCartCreated(this.cartData.cart)) {
        this.store.dispatch(
          new fromAction.LoadCart({
            userId: this.cartData.userId,
            cartId: 'current'
          })
        );
      } else {
        this.store.dispatch(
          new fromAction.MergeCart({
            userId: this.cartData.userId,
            cartId: this.cartData.cart.guid
          })
        );
      }
    }
  }

  private refreshCart(): void {
    this.store.pipe(select(fromSelector.getRefresh)).subscribe(refresh => {
      if (refresh) {
        this.store.dispatch(
          new fromAction.LoadCart({
            userId: this.cartData.userId,
            cartId: this.cartData.cartId,
            details: true
          })
        );
      }
    });
  }

  loadCartDetails() {
    this.cartData.getDetails = true;

    if (this.cartData.userId !== ANONYMOUS_USERID) {
      this.store.dispatch(
        new fromAction.LoadCart({
          userId: this.cartData.userId,
          cartId: this.cartData.cartId ? this.cartData.cartId : 'current',
          details: true
        })
      );
    } else if (this.cartData.cartId) {
      this.store.dispatch(
        new fromAction.LoadCart({
          userId: this.cartData.userId,
          cartId: this.cartData.cartId,
          details: true
        })
      );
    }
  }

  addCartEntry(productCode: string, quantity: number) {
    if (!this.isCartCreated(this.cartData.cart)) {
      this.store.dispatch(
        new fromAction.CreateCart({ userId: this.cartData.userId })
      );
      this.callback = function() {
        this.store.dispatch(
          new fromAction.AddEntry({
            userId: this.cartData.userId,
            cartId: this.cartData.cartId,
            productCode: productCode,
            quantity: quantity
          })
        );
      };
    } else {
      this.store.dispatch(
        new fromAction.AddEntry({
          userId: this.cartData.userId,
          cartId: this.cartData.cartId,
          productCode: productCode,
          quantity: quantity
        })
      );
    }
  }

  removeCartEntry(entry: OrderEntry) {
    this.store.dispatch(
      new fromAction.RemoveEntry({
        userId: this.cartData.userId,
        cartId: this.cartData.cartId,
        entry: entry.entryNumber
      })
    );
  }

  updateCartEntry(entryNumber: string, quantity: number) {
    if (+quantity > 0) {
      this.store.dispatch(
        new fromAction.UpdateEntry({
          userId: this.cartData.userId,
          cartId: this.cartData.cartId,
          entry: entryNumber,
          qty: quantity
        })
      );
    } else {
      this.store.dispatch(
        new fromAction.RemoveEntry({
          userId: this.cartData.userId,
          cartId: this.cartData.cartId,
          entry: entryNumber
        })
      );
    }
  }

  getEntry(productCode: string): Observable<OrderEntry> {
    return this.store.pipe(
      select(fromSelector.getEntrySelectorFactory(productCode))
    );
  }

  isCartCreated(cart: Cart): boolean {
    return cart && !!Object.keys(cart).length;
  }

  isCartEmpty(cart: Cart): boolean {
    return cart && !cart.totalItems;
  }
}<|MERGE_RESOLUTION|>--- conflicted
+++ resolved
@@ -2,7 +2,7 @@
 
 import { Store, select } from '@ngrx/store';
 
-import { Cart, OrderEntry } from '@spartacus/core';
+import { AuthService, Cart, OrderEntry, UserToken } from '@spartacus/core';
 
 import { Observable } from 'rxjs';
 import { filter } from 'rxjs/operators';
@@ -12,10 +12,6 @@
 import * as fromSelector from '../store/selectors';
 
 import { ANONYMOUS_USERID, CartDataService } from './cart-data.service';
-<<<<<<< HEAD
-=======
-import { AuthService, Cart, OrderEntry, UserToken } from '@spartacus/core';
->>>>>>> 9ffa4dcf
 
 @Injectable()
 export class CartService {
