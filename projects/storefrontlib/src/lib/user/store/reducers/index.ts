import { InjectionToken, Provider } from '@angular/core';
import {
  ActionReducerMap,
  MemoizedSelector,
  MetaReducer,
  ActionReducer,
  createFeatureSelector
} from '@ngrx/store';

import * as fromUserDetailsReducer from './user-details.reducer';
import * as fromUserToken from './user-token.reducer';
import * as fromUserAddresses from './user-addresses.reducer';
import * as fromPaymentMethods from './payment-methods.reducer';
import * as fromUserOrders from './user-orders.reducer';
import * as fromTitlesReducer from './titles.reducer';
import * as fromDeliveryCountries from './delivery-countries.reducer';
import * as fromRegionsReducer from './regions.reducer';

import * as fromAction from '../actions';

export interface UserState {
  account: fromUserDetailsReducer.UserDetailsState;
  auth: fromUserToken.UserTokenState;
  addresses: fromUserAddresses.UserAddressesState;
  countries: fromDeliveryCountries.DeliveryCountriesState;
  payments: fromPaymentMethods.UserPaymentMethodsState;
  orders: fromUserOrders.UserOrdersState;
  titles: fromTitlesReducer.TitlesState;
  regions: fromRegionsReducer.RegionsState;
}

<<<<<<< HEAD
export const reducers: ActionReducerMap<UserState> = {
  account: fromUserDetailsReducer.reducer,
  auth: fromUserToken.reducer,
  addresses: fromUserAddresses.reducer,
  payments: fromPaymentMethods.reducer,
  titles: fromTitlesReducer.reducer,
  orders: fromUserOrders.reducer,
  countries: fromDeliveryCountries.reducer,
  regions: fromRegionsReducer.reducer
=======
export function getReducers(): ActionReducerMap<UserState> {
  return {
    account: fromUserDetailsReducer.reducer,
    auth: fromUserToken.reducer,
    addresses: fromUserAddresses.reducer,
    payments: fromPaymentMethods.reducer,
    orders: fromUserOrders.reducer,
    countries: fromDeliveryCountries.reducer,
    titles: fromTitlesReducer.reducer
  };
}

export const reducerToken: InjectionToken<
  ActionReducerMap<UserState>
> = new InjectionToken<ActionReducerMap<UserState>>('UserReducers');

export const reducerProvider: Provider = {
  provide: reducerToken,
  useFactory: getReducers
>>>>>>> 4029b34a
};

export const getUserState: MemoizedSelector<
  any,
  UserState
> = createFeatureSelector<UserState>('user');

export function clearUserState(
  reducer: ActionReducer<any>
): ActionReducer<any> {
  return function(state, action) {
    if (action.type === '[User] Logout') {
      state = undefined;
    } else if (
      action.type === '[Site-context] Language Change' ||
      action.type === '[Site-context] Currency Change'
    ) {
      action = new fromAction.ClearMiscsData();
    }
    return reducer(state, action);
  };
}

export const metaReducers: MetaReducer<any>[] = [clearUserState];<|MERGE_RESOLUTION|>--- conflicted
+++ resolved
@@ -29,17 +29,6 @@
   regions: fromRegionsReducer.RegionsState;
 }
 
-<<<<<<< HEAD
-export const reducers: ActionReducerMap<UserState> = {
-  account: fromUserDetailsReducer.reducer,
-  auth: fromUserToken.reducer,
-  addresses: fromUserAddresses.reducer,
-  payments: fromPaymentMethods.reducer,
-  titles: fromTitlesReducer.reducer,
-  orders: fromUserOrders.reducer,
-  countries: fromDeliveryCountries.reducer,
-  regions: fromRegionsReducer.reducer
-=======
 export function getReducers(): ActionReducerMap<UserState> {
   return {
     account: fromUserDetailsReducer.reducer,
@@ -48,7 +37,8 @@
     payments: fromPaymentMethods.reducer,
     orders: fromUserOrders.reducer,
     countries: fromDeliveryCountries.reducer,
-    titles: fromTitlesReducer.reducer
+    titles: fromTitlesReducer.reducer,
+    regions: fromRegionsReducer.reducer
   };
 }
 
@@ -59,7 +49,6 @@
 export const reducerProvider: Provider = {
   provide: reducerToken,
   useFactory: getReducers
->>>>>>> 4029b34a
 };
 
 export const getUserState: MemoizedSelector<
