--- conflicted
+++ resolved
@@ -6,10 +6,10 @@
 import { Observable, of } from 'rxjs';
 
 import * as fromStore from '../../user/store';
-import * as fromAuthStore from '@auth/store';
+import * as fromAuthStore from '../../auth/store';
 import * as fromRoot from '../../routing/store';
 import { UserErrorHandlingService } from './user-error-handling.service';
-import { UserToken } from '@auth/models/token-types.model';
+import { UserToken } from '../../auth/models/token-types.model';
 
 class MockHttpHandler extends HttpHandler {
   handle(_req: HttpRequest<any>): Observable<HttpEvent<any>> {
@@ -47,14 +47,9 @@
       imports: [
         RouterTestingModule,
         StoreModule.forRoot({
-<<<<<<< HEAD
-          ...fromRoot.reducers,
-          user: combineReducers(fromStore.reducers),
+          ...fromRoot.getReducers(),
+          user: combineReducers(fromStore.getReducers()),
           auth: combineReducers(fromAuthStore.reducers)
-=======
-          ...fromRoot.getReducers(),
-          user: combineReducers(fromStore.getReducers())
->>>>>>> 4029b34a
         })
       ],
       providers: [
