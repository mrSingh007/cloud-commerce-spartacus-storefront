--- conflicted
+++ resolved
@@ -1,20 +1,12 @@
 import { ReactiveFormsModule, AbstractControl } from '@angular/forms';
 import { TestBed, ComponentFixture, async } from '@angular/core/testing';
 
-<<<<<<< HEAD
-import { RoutingService } from '@spartacus/core';
+import { AuthService, RoutingService, UserToken } from '@spartacus/core';
 
 import { of, Observable } from 'rxjs';
 
 import createSpy = jasmine.createSpy;
 
-import { UserToken } from 'projects/storefrontlib/src/lib/auth';
-
-import { AuthService } from '../../../../auth/facade/auth.service';
-=======
-import { LoginFormComponent } from './login-form.component';
-import { AuthService, RoutingService } from '@spartacus/core';
->>>>>>> 9ffa4dcf
 import { GlobalMessageService } from '../../../../global-message/facade/global-message.service';
 
 import { LoginFormComponent } from './login-form.component';
