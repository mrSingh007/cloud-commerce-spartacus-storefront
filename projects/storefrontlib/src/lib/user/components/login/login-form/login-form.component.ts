--- conflicted
+++ resolved
@@ -1,19 +1,14 @@
 import { Component, OnDestroy, OnInit } from '@angular/core';
 import { FormBuilder, FormGroup, Validators } from '@angular/forms';
 
-import { RoutingService } from '@spartacus/core';
+import { AuthService, RoutingService } from '@spartacus/core';
 
 import { Subscription, of } from 'rxjs';
 import { take, switchMap } from 'rxjs/operators';
 
-import { AuthService } from '../../../../auth/facade/auth.service';
 import { GlobalMessageService } from '../../../../global-message/facade/global-message.service';
 import { GlobalMessageType } from '../../../../global-message/models/message.model';
 import { CustomFormValidators } from '../../../../ui/validators/custom-form-validators';
-<<<<<<< HEAD
-=======
-import { AuthService, RoutingService } from '@spartacus/core';
->>>>>>> 9ffa4dcf
 
 @Component({
   selector: 'cx-login-form',
