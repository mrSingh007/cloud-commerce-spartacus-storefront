import { Component, OnDestroy, OnInit } from '@angular/core';
import { FormBuilder, FormGroup, Validators } from '@angular/forms';
import { Store } from '@ngrx/store';
import { Subscription, of } from 'rxjs';
import { take, switchMap } from 'rxjs/operators';
import * as fromStore from '../../../store';
import * as fromAuthStore from './../../../../auth/store';
import * as fromRouting from '../../../../routing/store';

@Component({
  selector: 'y-login-form',
  templateUrl: './login-form.component.html',
  styleUrls: ['./login-form.component.scss']
})
export class LoginFormComponent implements OnInit, OnDestroy {
  sub: Subscription;
  form: FormGroup;

  constructor(
    private store: Store<fromStore.UserState>,
    private fb: FormBuilder
  ) {}

  ngOnInit() {
    this.sub = this.store
      .select(fromAuthStore.getUserToken)
      .pipe(
        switchMap(data => {
          if (data && data.access_token) {
<<<<<<< HEAD
            this.store.dispatch(
              new fromGlobalMessage.AddMessage({
                text: 'Logged In Successfully',
                type: GlobalMessageType.MSG_TYPE_CONFIRMATION
              })
            );
            this.store.dispatch(
              new fromGlobalMessage.RemoveMessagesByType(
                GlobalMessageType.MSG_TYPE_ERROR
              )
            );
=======
>>>>>>> 4e123697
            return this.store.select(fromRouting.getRedirectUrl).pipe(take(1));
          }
          return of();
        })
      )
      .subscribe(url => {
        if (url) {
          // If forced to login due to AuthGuard, then redirect to intended destination
          this.store.dispatch(new fromRouting.Go({ path: [url] }));
          this.store.dispatch(new fromRouting.ClearRedirectUrl());
        } else {
          // User manual login
          this.store.dispatch(new fromRouting.Back());
        }
      });

    this.form = this.fb.group({
      userId: [
        '',
        [
          Validators.required,
          Validators.pattern(
            /^(([^<>()\[\]\\.,;:\s@"]+(\.[^<>()\[\]\\.,;:\s@"]+)*)|(".+"))@((\[[0-9]{1,3}\.[0-9]{1,3}\.[0-9]{1,3}\.[0-9]{1,3}])|(([a-zA-Z\-0-9]+\.)+[a-zA-Z]{2,}))$/ // tslint:disable-line
          )
        ]
      ],
      password: ['', Validators.required]
    });
  }

  login() {
    this.store.dispatch(
      new fromAuthStore.LoadUserToken({
        userId: this.form.controls.userId.value,
        password: this.form.controls.password.value
      })
    );
  }

  ngOnDestroy() {
    if (this.sub) {
      this.sub.unsubscribe();
    }
  }
}<|MERGE_RESOLUTION|>--- conflicted
+++ resolved
@@ -6,6 +6,8 @@
 import * as fromStore from '../../../store';
 import * as fromAuthStore from './../../../../auth/store';
 import * as fromRouting from '../../../../routing/store';
+import * as fromGlobalMessage from '../../../../global-message/store';
+import { GlobalMessageType } from '../../../../global-message/models/message.model';
 
 @Component({
   selector: 'y-login-form',
@@ -27,7 +29,6 @@
       .pipe(
         switchMap(data => {
           if (data && data.access_token) {
-<<<<<<< HEAD
             this.store.dispatch(
               new fromGlobalMessage.AddMessage({
                 text: 'Logged In Successfully',
@@ -39,8 +40,6 @@
                 GlobalMessageType.MSG_TYPE_ERROR
               )
             );
-=======
->>>>>>> 4e123697
             return this.store.select(fromRouting.getRedirectUrl).pipe(take(1));
           }
           return of();
