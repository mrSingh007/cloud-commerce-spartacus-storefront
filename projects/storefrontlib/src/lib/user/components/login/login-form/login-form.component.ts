<<<<<<< HEAD
import { ActivatedRoute } from '@angular/router';
import { OnInit } from '@angular/core/src/metadata/lifecycle_hooks';
=======
import { Component, OnDestroy, OnInit } from '@angular/core';
>>>>>>> 4cd33810
import { FormBuilder, FormGroup, Validators } from '@angular/forms';
import { Store } from '@ngrx/store';
import { Subscription } from 'rxjs';
import * as fromStore from '../../../store';
import * as fromRouting from '../../../../routing/store';
import * as fromGlobalMessage from '../../../../global-message/store';
import { GlobalMessageType } from '../../../../global-message/models/message.model';

@Component({
  selector: 'y-login-form',
  templateUrl: './login-form.component.html',
  styleUrls: ['./login-form.component.scss']
})
export class LoginFormComponent implements OnInit, OnDestroy {
  userTokenSubscription: Subscription;
  form: FormGroup;

  constructor(
    private store: Store<fromStore.UserState>,
    private fb: FormBuilder,
    public route: ActivatedRoute
  ) {}

  ngOnInit() {
    this.userTokenSubscription = this.store
      .select(fromStore.getUserToken)
      .subscribe(data => {
        if (data && data.access_token) {
          this.store.dispatch(
            new fromGlobalMessage.AddMessage({
              text: 'Logged In Successfully',
              type: GlobalMessageType.MSG_TYPE_CONFIRMATION
            })
          );
          const returnUrl = this.route.snapshot.queryParams['returnUrl'];

          if (returnUrl) {
            // If forced to login due to AuthGuard, then redirect to intended destination
            this.store.dispatch(new fromRouting.Go({ path: [returnUrl] }));
          } else {
            // User manual login
            this.store.dispatch(new fromRouting.Back());
          }
        }
      });

    this.form = this.fb.group({
      userId: ['', [Validators.email, Validators.required]],
      password: ['', Validators.required]
    });
  }

  login() {
    this.store.dispatch(
      new fromStore.LoadUserToken({
        userId: this.form.controls.userId.value,
        password: this.form.controls.password.value
      })
    );
  }

  ngOnDestroy() {
    if (this.userTokenSubscription) {
      this.userTokenSubscription.unsubscribe();
    }
  }
}<|MERGE_RESOLUTION|>--- conflicted
+++ resolved
@@ -1,9 +1,5 @@
-<<<<<<< HEAD
 import { ActivatedRoute } from '@angular/router';
-import { OnInit } from '@angular/core/src/metadata/lifecycle_hooks';
-=======
 import { Component, OnDestroy, OnInit } from '@angular/core';
->>>>>>> 4cd33810
 import { FormBuilder, FormGroup, Validators } from '@angular/forms';
 import { Store } from '@ngrx/store';
 import { Subscription } from 'rxjs';
