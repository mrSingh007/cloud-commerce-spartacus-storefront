import { ActivatedRoute } from '@angular/router';
import { TestBed, ComponentFixture, async } from '@angular/core/testing';
import { combineReducers, Store, StoreModule } from '@ngrx/store';

import * as fromStore from '../../store';
import { LoginComponent } from './login.component';
import { MaterialModule } from '../../../material.module';
import { FormsModule } from '@angular/forms';
import { of } from 'rxjs';
import { BrowserAnimationsModule } from '@angular/platform-browser/animations';
import { PageType } from '../../../routing/models/page-context.model';
import { MatDialog } from '@angular/material';
import { UserToken } from '../../models/token-types.model';
import * as fromRouting from '../../../routing/store';

const mockUserToken: UserToken = {
  access_token: 'xxx',
  token_type: 'bearer',
  refresh_token: 'xxx',
  expires_in: 1000,
  scope: ['xxx'],
  userId: 'xxx'
};

const cntx = { id: 'testPageId', type: PageType.CONTENT_PAGE };

describe('LoginComponent', () => {
  let component: LoginComponent;
  let fixture: ComponentFixture<LoginComponent>;
  let store: Store<fromStore.UserState>;
  let dialog: MatDialog;

  beforeEach(async(() => {
    TestBed.configureTestingModule({
      imports: [
        MaterialModule,
        BrowserAnimationsModule,
        FormsModule,
        StoreModule.forRoot({
          ...fromStore.reducers,
          user: combineReducers(fromStore.reducers)
        })
      ],
<<<<<<< HEAD
      declarations: [LoginComponent]
=======
      declarations: [LoginComponent],
      providers: [
        {
          provide: ActivatedRoute,
          useValue: {
            snapshot: {
              firstChild: {
                routeConfig: {
                  canActivate: [{ GUARD_NAME: 'AuthGuard' }]
                }
              }
            }
          }
        }
      ]
>>>>>>> d1742153
    }).compileComponents();
  }));

  beforeEach(() => {
    fixture = TestBed.createComponent(LoginComponent);
    component = fixture.componentInstance;
    fixture.detectChanges();
    store = TestBed.get(Store);

    dialog = TestBed.get(MatDialog);
    spyOn(store, 'dispatch').and.callThrough();
    spyOn(dialog, 'open').and.callThrough();
  });

  it('should be created', () => {
    const routerState = {
      state: {
        context: cntx
      }
    };

    const spy = spyOn(store, 'select');
    spy.and.returnValue(of(routerState));

    expect(component).toBeTruthy();
  });

  it('should logout and clear user state', () => {
    const spy = spyOn(store, 'select');
    spy.and.returnValue(of({}));

    component.logout();
    expect(store.dispatch).toHaveBeenCalledWith(new fromStore.Logout());
    expect(store.dispatch).toHaveBeenCalledWith(
      new fromRouting.Go({
<<<<<<< HEAD
        path: ['']
      })
    );
  });

  it('should login', () => {
    component.login(mockUser.username, mockUser.password);

    expect(store.dispatch).toHaveBeenCalledWith(
      new fromStore.LoadUserToken({
        userId: mockUser.username,
        password: mockUser.password
=======
        path: ['/login']
>>>>>>> d1742153
      })
    );
  });

  it('should load user details when token exists', () => {
    spyOn(store, 'select').and.returnValue(of(mockUserToken));

    component.ngOnInit();

    expect(store.dispatch).toHaveBeenCalledWith(
      new fromStore.LoadUserDetails(mockUserToken.userId)
    );
    expect(store.dispatch).toHaveBeenCalledWith(new fromStore.Login());
  });
  // Add some UI unit tests once we remove material
});<|MERGE_RESOLUTION|>--- conflicted
+++ resolved
@@ -41,9 +41,6 @@
           user: combineReducers(fromStore.reducers)
         })
       ],
-<<<<<<< HEAD
-      declarations: [LoginComponent]
-=======
       declarations: [LoginComponent],
       providers: [
         {
@@ -59,7 +56,6 @@
           }
         }
       ]
->>>>>>> d1742153
     }).compileComponents();
   }));
 
@@ -95,22 +91,7 @@
     expect(store.dispatch).toHaveBeenCalledWith(new fromStore.Logout());
     expect(store.dispatch).toHaveBeenCalledWith(
       new fromRouting.Go({
-<<<<<<< HEAD
-        path: ['']
-      })
-    );
-  });
-
-  it('should login', () => {
-    component.login(mockUser.username, mockUser.password);
-
-    expect(store.dispatch).toHaveBeenCalledWith(
-      new fromStore.LoadUserToken({
-        userId: mockUser.username,
-        password: mockUser.password
-=======
         path: ['/login']
->>>>>>> d1742153
       })
     );
   });
