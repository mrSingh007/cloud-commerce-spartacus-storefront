--- conflicted
+++ resolved
@@ -12,11 +12,6 @@
     CommonModule,
     FormsModule,
     ReactiveFormsModule,
-<<<<<<< HEAD
-    FlexLayoutModule,
-=======
-    MaterialModule,
->>>>>>> a5f9b87e
     RouterModule,
     CmsModule,
     BootstrapModule
