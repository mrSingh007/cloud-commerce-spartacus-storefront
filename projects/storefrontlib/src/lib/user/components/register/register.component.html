<div class="cx-page">
  <header class="cx-page__header">
    <h1 class="cx-page__title">Register</h1>
  </header>
  <section class="cx-page__section container">
    <div class="row justify-content-center">
      <div class="col-md-6">
        <div class="cx-section">
          <h1 class="cx-section__title">Create an account</h1>
          <form [formGroup]="userRegistrationForm">
            <div class="form-group">
              <label>
                <span class="label-content">Title</span>
                <select formControlName="titleCode" class="form-control">
                  <option selected disabled>Select Title</option>
                  <option *ngFor="let title of (titles$ | async)" [value]="title.code">{{ title.name }}</option>
                </select>
              </label>
            </div>

            <div class="form-group">
              <label>
                <span class="label-content">First name</span>
                <input class="form-control" type="text" name="firstname" placeholder="First Name"
                  formControlName="firstName">
              </label>
            </div>

            <div class="form-group">
              <label>
                <span class="label-content">Last name</span>
                <input class="form-control" type="text" name="lastname" placeholder="Last Name"
                  formControlName="lastName">
              </label>
            </div>

            <div class="form-group">
              <label>
                <span class="label-content">Email address</span>
                <input class="form-control" [class.is-invalid]="(userRegistrationForm.get('email').errors?.email || userRegistrationForm.get('email').errors?.InvalidEmail) && userRegistrationForm.get('email').dirty"
                  type="email" name="email" placeholder="Email Address" formControlName="email">
              </label>
            </div>

            <div class="form-group">
              <label>
                <span class="label-content">Password</span>
                <input class="form-control" [class.is-invalid]="userRegistrationForm.get('password').invalid && userRegistrationForm.get('password').dirty"
                  type="password" name="password" placeholder="Password" formControlName="password">
                <div class="invalid-feedback" *ngIf="userRegistrationForm.get('password').invalid && userRegistrationForm.get('password').dirty">
                  <span>Password must be six characters minimum, with one uppercase letter, one number, one symbol</span>
                </div>
              </label>
            </div>

            <div class="form-group">
              <label>
                <span class="label-content">Confirm password</span>
                <input class="form-control" [class.is-invalid]="userRegistrationForm.get('password').value !== userRegistrationForm.get('passwordconf').value"
                  type="password" name="confirmpassword" placeholder="Confirm Password"
                  formControlName="passwordconf">
                <div class="invalid-feedback" *ngIf="userRegistrationForm.get('password').value !== userRegistrationForm.get('passwordconf').value && userRegistrationForm.get('passwordconf').value">
                  <span>Both password must match</span>
                </div>
              </label>
            </div>

            <div class="form-group">
              <div class="form-check">
                <label>
                  <input type="checkbox" name="newsletter" class="form-check-input" formControlName="newsletter">
                    <span class="form-check-label">
                      Use my personal data to receive e-mail newsletters for marketing
                      campaigns. To change your settings, go to Consent Management in My Account.
                    </span>
                </label>
              </div>
            </div>

            <div class="form-group">
              <div class="form-check">
<<<<<<< HEAD
                <input type="checkbox" name="termsandconditions" id="termsandconditions" formControlName="termsandconditions">
                <label class="form-check-label" for="termsandconditions">I am confirming that I have read and agreed
                  with the
                  <a class="cx_sectoin-registration-link" href="/terms-and-conditions" target="_blank">Terms &
                    Conditions</a>
=======
                <label>
                  <input type="checkbox" name="termsandconditions" formControlName="termsandconditions">
                    <span class="form-check-label">
                      I am confirming that I have read and agreed with the
                      <a class="y_sectoin-registration-link" href="/terms-and-conditions" target="_blank">
                        Terms & Conditions
                      </a>
                  </span>
>>>>>>> fbe83ed1
                </label>
              </div>
            </div>
            <button type="submit" (click)="submit()" [disabled]="userRegistrationForm.invalid" class="btn btn-block btn-primary">Register</button>
            <a class="cx-section__login-link btn-link" routerLink="/login">I already have an account. Sign In</a>
          </form>
        </div>
      </div>
    </div>
  </section>
</div><|MERGE_RESOLUTION|>--- conflicted
+++ resolved
@@ -21,16 +21,14 @@
             <div class="form-group">
               <label>
                 <span class="label-content">First name</span>
-                <input class="form-control" type="text" name="firstname" placeholder="First Name"
-                  formControlName="firstName">
+                <input class="form-control" type="text" name="firstname" placeholder="First Name" formControlName="firstName">
               </label>
             </div>
 
             <div class="form-group">
               <label>
                 <span class="label-content">Last name</span>
-                <input class="form-control" type="text" name="lastname" placeholder="Last Name"
-                  formControlName="lastName">
+                <input class="form-control" type="text" name="lastname" placeholder="Last Name" formControlName="lastName">
               </label>
             </div>
 
@@ -57,8 +55,7 @@
               <label>
                 <span class="label-content">Confirm password</span>
                 <input class="form-control" [class.is-invalid]="userRegistrationForm.get('password').value !== userRegistrationForm.get('passwordconf').value"
-                  type="password" name="confirmpassword" placeholder="Confirm Password"
-                  formControlName="passwordconf">
+                  type="password" name="confirmpassword" placeholder="Confirm Password" formControlName="passwordconf">
                 <div class="invalid-feedback" *ngIf="userRegistrationForm.get('password').value !== userRegistrationForm.get('passwordconf').value && userRegistrationForm.get('passwordconf').value">
                   <span>Both password must match</span>
                 </div>
@@ -69,32 +66,24 @@
               <div class="form-check">
                 <label>
                   <input type="checkbox" name="newsletter" class="form-check-input" formControlName="newsletter">
-                    <span class="form-check-label">
-                      Use my personal data to receive e-mail newsletters for marketing
-                      campaigns. To change your settings, go to Consent Management in My Account.
-                    </span>
+                  <span class="form-check-label">
+                    Use my personal data to receive e-mail newsletters for marketing
+                    campaigns. To change your settings, go to Consent Management in My Account.
+                  </span>
                 </label>
               </div>
             </div>
 
             <div class="form-group">
               <div class="form-check">
-<<<<<<< HEAD
-                <input type="checkbox" name="termsandconditions" id="termsandconditions" formControlName="termsandconditions">
-                <label class="form-check-label" for="termsandconditions">I am confirming that I have read and agreed
-                  with the
-                  <a class="cx_sectoin-registration-link" href="/terms-and-conditions" target="_blank">Terms &
-                    Conditions</a>
-=======
                 <label>
                   <input type="checkbox" name="termsandconditions" formControlName="termsandconditions">
-                    <span class="form-check-label">
-                      I am confirming that I have read and agreed with the
-                      <a class="y_sectoin-registration-link" href="/terms-and-conditions" target="_blank">
-                        Terms & Conditions
-                      </a>
+                  <span class="form-check-label">
+                    I am confirming that I have read and agreed with the
+                    <a class="cx-section-registration__link" href="/terms-and-conditions" target="_blank">
+                      Terms & Conditions
+                    </a>
                   </span>
->>>>>>> fbe83ed1
                 </label>
               </div>
             </div>
