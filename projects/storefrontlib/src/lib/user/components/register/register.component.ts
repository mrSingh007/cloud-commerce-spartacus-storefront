--- conflicted
+++ resolved
@@ -9,13 +9,9 @@
 import { take, tap, switchMap } from 'rxjs/operators';
 
 import { CustomFormValidators } from '../../../ui/validators/custom-form-validators';
-<<<<<<< HEAD
-import { AuthService, RoutingService } from '@spartacus/core';
-=======
 import { AuthService } from '../../../auth/facade/auth.service';
 import { RoutingService } from '@spartacus/core';
 import { UserService } from '../../facade/user.service';
->>>>>>> e091bb43
 
 @Component({
   selector: 'cx-register',
