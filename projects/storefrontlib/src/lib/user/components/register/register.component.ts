--- conflicted
+++ resolved
@@ -6,16 +6,11 @@
   Validators
 } from '@angular/forms';
 
-import { AuthService, RoutingService } from '@spartacus/core';
+import { AuthService, RoutingService, Title } from '@spartacus/core';
 
 import { Observable, Subscription, of } from 'rxjs';
 import { take, tap, switchMap } from 'rxjs/operators';
-<<<<<<< HEAD
 
-=======
-import { CustomFormValidators } from '../../../ui/validators/custom-form-validators';
-import { AuthService, RoutingService, Title } from '@spartacus/core';
->>>>>>> 2359a9fc
 import { UserService } from '../../facade/user.service';
 import { CustomFormValidators } from '../../../ui/validators/custom-form-validators';
 
