--- conflicted
+++ resolved
@@ -56,19 +56,6 @@
   <h3 class="cx-section__title cx-section__title--alt">
     Don’t have an account
   </h3>
-<<<<<<< HEAD
-  <a
-    [routerLink]="{ route: ['register'] } | cxTranslateUrl"
-    class="btn btn-block btn-secondary"
-    >Register</a
-  >
-  <!-- below is just for development/testing -->
-  <a
-    [routerLink]="{ route: ['checkoutLogin'] } | cxTranslateUrl"
-    class="btn btn-block btn-secondary btn-guest"
-    >Guest Checkout</a
-  >
-=======
 
   <ng-container *ngIf="!loginAsGuest">
     <a
@@ -85,5 +72,4 @@
       >Guest Checkout</a
     >
   </ng-container>
->>>>>>> 9480d9de
 </div>