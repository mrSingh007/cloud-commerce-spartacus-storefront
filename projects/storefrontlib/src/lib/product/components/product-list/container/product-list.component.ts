--- conflicted
+++ resolved
@@ -1,45 +1,42 @@
-import {
-  Component,
-  Input,
-  OnInit,
-  OnChanges,
-  ChangeDetectionStrategy
-} from '@angular/core';
+import {Component, Input, OnInit, OnChanges, ChangeDetectionStrategy} from '@angular/core';
 
-import { Store } from '@ngrx/store';
+import {Store} from '@ngrx/store';
 import * as fromProductStore from '../../../store';
-import { filter } from 'rxjs/operators';
-import { SearchConfig } from '../../../search-config';
-import { Observable } from 'rxjs';
+import {filter} from 'rxjs/operators';
+import {SearchConfig} from '../../../search-config';
+import {Observable} from 'rxjs';
 
-@Component({
-  selector: 'y-product-list',
-  templateUrl: './product-list.component.html',
-  styleUrls: ['./product-list.component.scss'],
-  changeDetection: ChangeDetectionStrategy.OnPush
-})
-export class ProductListComponent implements OnChanges, OnInit {
-  @Input() gridMode: String;
-  @Input() query;
-  @Input() categoryCode;
-  @Input() brandCode;
-  @Input() itemPerPage: number;
+@Component({selector: 'y-product-list', templateUrl: './product-list.component.html', styleUrls: ['./product-list.component.scss'], changeDetection: ChangeDetectionStrategy.OnPush})
+export class ProductListComponent implements OnChanges,
+OnInit {
+  @Input()gridMode : String;
+  @Input()query;
+  @Input()categoryCode;
+  @Input()brandCode;
+  @Input()itemPerPage : number;
 
-  grid: any;
-  model$: Observable<any>;
-  searchConfig: SearchConfig = new SearchConfig();
+  grid : any;
+  model$ : Observable < any >;
+  searchConfig : SearchConfig = new SearchConfig();
 
-  constructor(protected store: Store<fromProductStore.ProductsState>) {}
+  constructor(protected store : Store < fromProductStore.ProductsState >) {}
 
   ngOnChanges() {
     if (!this.itemPerPage) {
       // Page List default page size
-      this.searchConfig = { ...this.searchConfig, ...{ pageSize: 10 } };
+      this.searchConfig = {
+        ...this.searchConfig,
+        ...{
+          pageSize: 10
+        }
+      };
     } else {
       this.searchConfig = {
         // Page list input page size
         ...this.searchConfig,
-        ...{ pageSize: this.itemPerPage }
+        ...{
+          pageSize: this.itemPerPage
+        }
       };
     }
 
@@ -59,64 +56,38 @@
       mode: this.gridMode
     };
 
-    this.model$ = this.store
-<<<<<<< HEAD
-      .select(fromProductStore.getSearchResultsWithFiltersQuery)
-      .pipe(
-        skip(1),
-        tap(({ results, filtersQuery }) => {
-          if (filtersQuery) {
-            this.query = filtersQuery;
-          }
-          if (Object.keys(results).length === 0) {
-            if (this.categoryCode) {
-              this.query = ':relevance:category:' + this.categoryCode;
-            }
-            if (this.brandCode) {
-              this.query = ':relevance:brand:' + this.brandCode;
-            }
-            if (this.query) {
-              this.search(this.query);
-            }
-          }
-        })
-      );
+    this.model$ = this
+      .store
+      .select(fromProductStore.getSearchResults)
+      .pipe(filter(results => Object.keys(results).length > 0));
   }
 
-  toggleSidenav() {
-    this.sidenav.toggle();
-=======
-      .select(fromProductStore.getSearchResults)
-      .pipe(filter(results => Object.keys(results).length > 0));
->>>>>>> 839ce934
-  }
-
-  onFilter(query: string) {
+  onFilter(query : string) {
     this.search(query);
   }
 
-  viewPage(pageNumber: number) {
+  viewPage(pageNumber : number) {
     const options = new SearchConfig();
     options.currentPage = pageNumber;
     this.search(this.query, options);
   }
 
-  sortList(sortCode: string) {
+  sortList(sortCode : string) {
     const options = new SearchConfig();
     options.sortCode = sortCode;
     this.search(this.query, options);
   }
 
-  protected search(query: string, options?: SearchConfig) {
+  protected search(query : string, options?: SearchConfig) {
     if (options) {
       // Overide default options
-      this.searchConfig = { ...this.searchConfig, ...options };
+      this.searchConfig = {
+        ...this.searchConfig,
+        ...options
+      };
     }
-    this.store.dispatch(
-      new fromProductStore.SearchProducts({
-        queryText: query,
-        searchConfig: this.searchConfig
-      })
-    );
+    this
+      .store
+      .dispatch(new fromProductStore.SearchProducts({queryText: query, searchConfig: this.searchConfig}));
   }
 }