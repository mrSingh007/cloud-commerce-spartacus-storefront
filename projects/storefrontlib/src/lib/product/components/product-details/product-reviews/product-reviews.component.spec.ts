--- conflicted
+++ resolved
@@ -26,16 +26,10 @@
         MaterialModule,
         ReactiveFormsModule,
         StoreModule.forRoot({
-<<<<<<< HEAD
-          ...fromRoot.reducers,
-          products: combineReducers(fromStore.reducers)
+          ...fromRoot.getReducers(),
+          products: combineReducers(fromStore.getReducers())
         }),
         ComponentsModule
-=======
-          ...fromRoot.getReducers(),
-          products: combineReducers(fromStore.getReducers())
-        })
->>>>>>> b8b45227
       ],
       declarations: [ProductReviewsComponent]
     }).compileComponents();
