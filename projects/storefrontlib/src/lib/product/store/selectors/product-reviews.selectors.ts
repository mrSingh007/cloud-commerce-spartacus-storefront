import { createSelector, MemoizedSelector } from '@ngrx/store';

import * as fromFeature from './../reducers';
import * as fromReview from '../reducers/product-reviews.reducer';

export const getProductReviewsState: MemoizedSelector<
  any,
  fromReview.ProductReviewsState
> = createSelector(
  fromFeature.getProductsState,
  (state: fromFeature.ProductsState) => state.reviews
);

export const getSelectedProductReviewsFactory = (
  productCode
): MemoizedSelector<any, any> => {
  return createSelector(getProductReviewsState, reviewData => {
    if (reviewData.productCode === productCode) {
      return reviewData.list;
    }
  });
<<<<<<< HEAD
};

// TODO: In bug/SPA-1179 I have to comment it as
// it throws warning while builiding. At the moment we don't use it anywhere
// export const getProductCode: MemoizedSelector<any, string> = createSelector(
//   getProductReviewsState,
//   fromReview.getReviewProductCode
// );
=======
};
>>>>>>> 30394de7
<|MERGE_RESOLUTION|>--- conflicted
+++ resolved
@@ -19,15 +19,4 @@
       return reviewData.list;
     }
   });
-<<<<<<< HEAD
-};
-
-// TODO: In bug/SPA-1179 I have to comment it as
-// it throws warning while builiding. At the moment we don't use it anywhere
-// export const getProductCode: MemoizedSelector<any, string> = createSelector(
-//   getProductReviewsState,
-//   fromReview.getReviewProductCode
-// );
-=======
-};
->>>>>>> 30394de7
+};