--- conflicted
+++ resolved
@@ -2,29 +2,13 @@
 import { NgModule } from '@angular/core';
 import { CommonModule } from '@angular/common';
 import { RouterModule } from '@angular/router';
-
-<<<<<<< HEAD
-import { FlexLayoutModule } from '@angular/flex-layout';
-=======
-import { MaterialModule } from '../../material.module';
->>>>>>> a5f9b87e
 
 import { MiniCartComponent } from './mini-cart.component';
 
 import { BannerModule } from '../banner/banner.module';
 
 @NgModule({
-  imports: [
-    CommonModule,
-    RouterModule,
-<<<<<<< HEAD
-    FlexLayoutModule,
-=======
-    MaterialModule,
->>>>>>> a5f9b87e
-    BannerModule,
-    MediaModule
-  ],
+  imports: [CommonModule, RouterModule, BannerModule, MediaModule],
   declarations: [MiniCartComponent],
   entryComponents: [MiniCartComponent],
   exports: [MiniCartComponent]
