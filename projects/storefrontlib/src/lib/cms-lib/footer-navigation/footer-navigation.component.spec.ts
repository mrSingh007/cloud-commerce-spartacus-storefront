--- conflicted
+++ resolved
@@ -3,31 +3,10 @@
 import { DebugElement, Component, Input } from '@angular/core';
 import { By } from '@angular/platform-browser';
 
-<<<<<<< HEAD
-const UseCmsModuleConfig: CmsModuleConfig = {
-  cmsComponents: {
-    FooterNavigationComponent: { selector: 'FooterNavigationComponent' }
-  }
-};
-
-const mockLinks = [
-  {
-    title: 'Test child 1',
-    url: '/test1',
-    target: true
-  },
-  {
-    title: 'Test child 2',
-    url: '/',
-    target: false
-  }
-];
-=======
 import { NavigationService } from '../navigation/navigation.service';
 import { CmsService } from '../../cms/facade/cms.service';
 import { NavigationComponent } from '..';
 import { FooterNavigationComponent } from './footer-navigation.component';
->>>>>>> 7ffbedaf
 
 @Component({
   selector: 'cx-navigation-ui',
