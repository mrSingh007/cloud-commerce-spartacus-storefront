--- conflicted
+++ resolved
@@ -1,20 +1,7 @@
 import { Component, Input, ViewEncapsulation } from '@angular/core';
 import { FormControl } from '@angular/forms';
-<<<<<<< HEAD
-import { Observable, of } from 'rxjs';
-import { distinctUntilChanged, switchMap, map } from 'rxjs/operators';
-import { AbstractCmsComponent } from '../../cms/components/abstract-cms-component';
-import * as fromProductStore from '../../product/store';
-import * as fromRouting from '../../routing/store';
-import { SearchConfig } from '../../product/search-config';
-import { debounceTime } from 'rxjs/operators';
-import { Store, select } from '@ngrx/store';
-import * as fromStore from '../../cms/store';
-import { CmsService } from '../../cms/facade/cms.service';
-=======
 import { SearchBoxComponentService } from './search-box-component.service';
 import { merge, Observable, Subject } from 'rxjs';
->>>>>>> ea920e88
 
 @Component({
   selector: 'y-searchbox',
@@ -50,71 +37,7 @@
     }
   }
 
-<<<<<<< HEAD
-  public launchSearchPage(query: string) {
-    this.store.dispatch(
-      new fromRouting.Go({
-        path: ['/search', query]
-      })
-    );
-  }
-
-  private fetch(text: string): Observable<any[]> {
-    this.executeSearch(text);
-
-    return this.store.pipe(select(fromProductStore.getProductSuggestions));
-  }
-
-  // Uncomment for product search
-  // private productSearch(): Observable<any> {
-  //   return this.store.select(fromProductStore.getSearchResults);
-  // }
-
-  private executeSearch(search: string) {
-    // Uncomment for product search
-    // if (this.shouldSearchProducts()) {
-    //   const searchConfig = new SearchConfig();
-    //   searchConfig.pageSize = this.maxProduct;
-    //   this.store.dispatch(
-    //     new fromProductStore.SearchProducts({
-    //       queryText: search,
-    //       searchConfig: searchConfig
-    //     })
-    //   );
-    // }
-
-    if (this.shouldSearchSuggestions()) {
-      const searchConfig = new SearchConfig();
-      searchConfig.pageSize = this.maxSuggestions;
-      this.store.dispatch(
-        new fromProductStore.GetProductSuggestions({
-          term: search,
-          searchConfig: searchConfig
-        })
-      );
-    }
-  }
-
-  private shouldSearchSuggestions(): Boolean {
-    return this.component && this.component.displaySuggestions;
-  }
-
-  // Uncomment for product search
-  // private shouldSearchProducts(): Boolean {
-  //   return this.component && this.component.displayProducts;
-  // }
-
-  private configSearch() {
-    this.maxProduct = this.component.maxProducts || 5;
-    this.maxSuggestions = this.component.maxSuggestions || 5;
-    this.minCharactersBeforeRequest =
-      this.component.minCharactersBeforeRequest || 3;
-  }
-
-  public toggleMobileSearchInput(): void {
-=======
   public toggleMobileSearchInput() {
->>>>>>> ea920e88
     this.isMobileSearchVisible = !this.isMobileSearchVisible;
   }
 }