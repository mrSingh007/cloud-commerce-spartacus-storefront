--- conflicted
+++ resolved
@@ -1,8 +1,4 @@
-<<<<<<< HEAD
-import { ChangeDetectorRef, Component, OnInit } from '@angular/core';
-=======
-import { Component, OnInit, ViewEncapsulation } from '@angular/core';
->>>>>>> 65337256
+import { ChangeDetectorRef, Component, OnInit, ViewEncapsulation } from '@angular/core';
 import { FormControl } from '@angular/forms';
 import { Observable, of } from 'rxjs';
 import { distinctUntilChanged, switchMap, map } from 'rxjs/operators';
