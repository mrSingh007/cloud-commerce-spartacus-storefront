--- conflicted
+++ resolved
@@ -13,11 +13,7 @@
 import { BrowserAnimationsModule } from '@angular/platform-browser/animations';
 import { SearchConfig } from '../../product/search-config';
 import { By } from '@angular/platform-browser';
-<<<<<<< HEAD
 import { Config } from '../../config/config.module';
-=======
-import { BootstrapModule } from '../../bootstap.module';
->>>>>>> fc2182f8
 
 const UseCmsModuleConfig: CmsModuleConfig = {
   cmsComponentMapping: {
