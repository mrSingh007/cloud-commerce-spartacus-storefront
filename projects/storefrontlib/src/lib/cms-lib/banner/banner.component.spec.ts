--- conflicted
+++ resolved
@@ -5,11 +5,8 @@
 import { of } from 'rxjs';
 import { BannerComponent } from './banner.component';
 import { CmsModuleConfig } from '../../cms/cms-module-config';
-<<<<<<< HEAD
 import { CmsService } from '../../cms/facade/cms.service';
-=======
 import { GenericLinkComponent } from '../../ui/components/generic-link/generic-link.component';
->>>>>>> 65337256
 
 const UseCmsModuleConfig: CmsModuleConfig = {
   cmsComponentMapping: {
@@ -47,24 +44,12 @@
 
   beforeEach(async(() => {
     TestBed.configureTestingModule({
-<<<<<<< HEAD
       imports: [RouterTestingModule],
-      declarations: [BannerComponent],
+      declarations: [BannerComponent, GenericLinkComponent],
       providers: [
         { provide: CmsService, useValue: MockCmsService },
         { provide: CmsModuleConfig, useValue: UseCmsModuleConfig }
       ]
-=======
-      imports: [
-        StoreModule.forRoot({
-          ...fromRoot.getReducers(),
-          cms: combineReducers(fromCmsReducer.getReducers())
-        }),
-        RouterTestingModule
-      ],
-      declarations: [BannerComponent, GenericLinkComponent],
-      providers: [{ provide: CmsModuleConfig, useValue: UseCmsModuleConfig }]
->>>>>>> 65337256
     }).compileComponents();
   }));
 
