--- conflicted
+++ resolved
@@ -1,11 +1,6 @@
 import { Component, ChangeDetectionStrategy } from '@angular/core';
 
 import { AbstractCmsComponent } from '../../cms/components/abstract-cms-component';
-<<<<<<< HEAD
-import { CmsModuleConfig } from '../../cms/cms-module-config';
-import { CmsService } from '../../cms/facade/cms.service';
-=======
->>>>>>> 65337256
 
 @Component({
   selector: 'y-banner',
@@ -14,17 +9,6 @@
   changeDetection: ChangeDetectionStrategy.OnPush
 })
 export class BannerComponent extends AbstractCmsComponent {
-<<<<<<< HEAD
-  constructor(
-    protected cmsService: CmsService,
-    protected cd: ChangeDetectorRef,
-    protected config: CmsModuleConfig
-  ) {
-    super(cmsService, cd);
-  }
-
-=======
->>>>>>> 65337256
   hasImage() {
     return (
       undefined !== this.component &&
@@ -45,25 +29,4 @@
   getAltText() {
     return this.component.media.altText;
   }
-<<<<<<< HEAD
-
-  public getUrlLink(): string {
-    let url = '';
-
-    if (this.component.urlLink !== undefined) {
-      url = this.getBaseUrl();
-      if (this.component.urlLink.startsWith('/')) {
-        url += this.component.urlLink;
-      } else {
-        url += '/' + this.component.urlLink;
-      }
-    }
-    return url;
-  }
-
-  public getBaseUrl() {
-    return this.config.server.baseUrl;
-  }
-=======
->>>>>>> 65337256
 }