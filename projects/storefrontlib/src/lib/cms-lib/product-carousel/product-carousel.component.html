--- conflicted
+++ resolved
@@ -1,16 +1,10 @@
-<<<<<<< HEAD
 <H3 class="carousel-header">{{component?.title}}</H3>
 <div class="carousel-container" *ngIf="products$ | async">
-    <ngb-carousel
-        *ngIf="productGroups"
-        #carousel
-        [wrap]="false"
-        [showNavigationArrows]="false"
-        [showNavigationIndicators]="true"
-    >
+    <ngb-carousel *ngIf="productGroups" #carousel [wrap]="false" [showNavigationArrows]="false"
+        [showNavigationIndicators]="true">
         <ng-template ngbSlide *ngFor="let group of productGroups">
             <div class="product-container" *ngFor="let product of group">
-                <div class="product"  [routerLink]="['/product/', product.code]">
+                <div class="product" [routerLink]="['/product/', product.code]">
                     <y-picture [imageContainer]="product.images?.PRIMARY" imageFormat="product">
                     </y-picture>
                 </div>
@@ -20,22 +14,9 @@
         </ng-template>
     </ngb-carousel>
     <svg xmlns="http://www.w3.org/2000/svg" viewBox="0 0 17.875 26" class="carousel-arrow carousel-prev" (click)="prev()">
-        <path d="M17.658,12.567,3.25.108A.4.4,0,0,0,2.925,0a.563.563,0,0,0-.433.217L.108,3.033A.4.4,0,0,0,0,3.358c0,.108.108.325.217.325L11.05,13,.217,22.208A.563.563,0,0,0,0,22.642a.651.651,0,0,0,.108.433l2.383,2.817c.108,0,.217.108.433.108h0a.4.4,0,0,0,.325-.108L17.658,13.433A.563.563,0,0,0,17.875,13,.821.821,0,0,0,17.658,12.567Z"/>
+        <path d="M17.658,12.567,3.25.108A.4.4,0,0,0,2.925,0a.563.563,0,0,0-.433.217L.108,3.033A.4.4,0,0,0,0,3.358c0,.108.108.325.217.325L11.05,13,.217,22.208A.563.563,0,0,0,0,22.642a.651.651,0,0,0,.108.433l2.383,2.817c.108,0,.217.108.433.108h0a.4.4,0,0,0,.325-.108L17.658,13.433A.563.563,0,0,0,17.875,13,.821.821,0,0,0,17.658,12.567Z" />
     </svg>
     <svg xmlns="http://www.w3.org/2000/svg" viewBox="0 0 17.875 26" class=" carousel-arrow carousel-next" (click)="next()">
-        <path d="M17.658,12.567,3.25.108A.4.4,0,0,0,2.925,0a.563.563,0,0,0-.433.217L.108,3.033A.4.4,0,0,0,0,3.358c0,.108.108.325.217.325L11.05,13,.217,22.208A.563.563,0,0,0,0,22.642a.651.651,0,0,0,.108.433l2.383,2.817c.108,0,.217.108.433.108h0a.4.4,0,0,0,.325-.108L17.658,13.433A.563.563,0,0,0,17.875,13,.821.821,0,0,0,17.658,12.567Z"/>
+        <path d="M17.658,12.567,3.25.108A.4.4,0,0,0,2.925,0a.563.563,0,0,0-.433.217L.108,3.033A.4.4,0,0,0,0,3.358c0,.108.108.325.217.325L11.05,13,.217,22.208A.563.563,0,0,0,0,22.642a.651.651,0,0,0,.108.433l2.383,2.817c.108,0,.217.108.433.108h0a.4.4,0,0,0,.325-.108L17.658,13.433A.563.563,0,0,0,17.875,13,.821.821,0,0,0,17.658,12.567Z" />
     </svg>
-=======
-<H3>{{component?.title}}</H3>
-<div class="product-carousel" (mouseenter)="stop()" (mouseleave)="continue()">
-  <div class="carousel-container">
-    <div class="product-panel" [class.animate]="animate" [class.pause]="pause">
-      <div class="product" *ngFor="let product of (products$ | async)" [routerLink]="['/product/', product.code]">
-        <div class="productName">{{product.name}}</div>
-        <y-picture [imageContainer]="product.images?.PRIMARY" imageFormat="product">
-        </y-picture>
-      </div>
-    </div>
-  </div>
->>>>>>> 7406876e
 </div>