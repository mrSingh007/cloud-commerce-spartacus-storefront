--- conflicted
+++ resolved
@@ -1,50 +1,3 @@
-<<<<<<< HEAD
-@import 'theme';
-@import 'functions';
-@import 'mixins';
-
-$y-product-carousel-header-trbl-margin: 40px 0 22px 0 !default;
-
-.y-product-carousel {
-  &__header {
-    text-align: center;
-    margin: $y-product-carousel-header-trbl-margin;
-  }
-}
-
-.product-carousel {
-  height: 250px;
-  overflow: hidden;
-  margin: 10px 0;
-  .carousel-container {
-    overflow: hidden;
-  }
-  .product-panel {
-    height: 100%;
-    width: 5000px;
-    position: relative;
-    &.animate {
-      animation: carousel 25s infinite;
-    }
-    &.pause {
-      animation-play-state: paused;
-    }
-  }
-  .product {
-    height: 100%;
-    margin: 0 10px 10px 0;
-    padding: 10px;
-    width: 200px;
-    float: left;
-    display: block;
-
-    .productName {
-      margin-right: auto;
-      margin-left: auto;
-      margin-bottom: 10px;
-    }
-  }
-=======
 @import 'mixins';
 
 $y-product-carousel-arrow-color: #747881 !default;
@@ -53,7 +6,6 @@
   text-align: center;
   margin-bottom: 1rem;
   margin-top: 1rem;
->>>>>>> 17f2d33e
 }
 
 .y-carousel__container {
