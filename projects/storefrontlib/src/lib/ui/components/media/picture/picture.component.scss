img {
  transition: all var(--cx-transition-time);

  max-width: 100%;
  max-height: 100%;

<<<<<<< HEAD
  transform: scale(var(--cx-zoom, 1));
  opacity: var(--cx-zoom, 1);
  transition: all var(--cx-transition-time, 0.6s);
=======
  border-radius: var(--cx-border-radius);

  transform: scale(var(--cx-zoom, 1));
>>>>>>> 5e79a617
}<|MERGE_RESOLUTION|>--- conflicted
+++ resolved
@@ -4,13 +4,8 @@
   max-width: 100%;
   max-height: 100%;
 
-<<<<<<< HEAD
   transform: scale(var(--cx-zoom, 1));
   opacity: var(--cx-zoom, 1);
   transition: all var(--cx-transition-time, 0.6s);
-=======
   border-radius: var(--cx-border-radius);
-
-  transform: scale(var(--cx-zoom, 1));
->>>>>>> 5e79a617
 }