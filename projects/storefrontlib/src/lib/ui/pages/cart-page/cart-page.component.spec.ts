import { ComponentsModule } from './../../components/components.module';
import { async, ComponentFixture, TestBed } from '@angular/core/testing';
import { ReactiveFormsModule } from '@angular/forms';
import { RouterModule } from '@angular/router';
import { combineReducers, StoreModule } from '@ngrx/store';
import { CartDetailsComponent } from '../../../cart/components/cart-details/container/cart-details.component';
import { CartService } from '../../../cart/services';
import * as fromCart from '../../../cart/store';
import {
  DynamicSlotComponent,
  ComponentWrapperDirective
} from '../../../cms/components';
import * as fromCmsReducer from '../../../cms/store';

import * as fromRoot from '../../../routing/store';
import { CartPageLayoutComponent } from '../../layout/cart-page-layout/cart-page-layout.component';
import { CartSharedModule } from './../../../cart/components/cart-shared/cart-shared.module';
import { CartPageComponent } from './cart-page.component';

export class MockCartService {
  loadCartDetails() {}
}

describe('CartPageComponent', () => {
  let component: CartPageComponent;
  let fixture: ComponentFixture<CartPageComponent>;

  beforeEach(async(() => {
    TestBed.configureTestingModule({
      imports: [
        ReactiveFormsModule,
        RouterModule,
        StoreModule.forRoot({
          ...fromRoot.getReducers(),
          cms: combineReducers(fromCmsReducer.getReducers()),
          cart: combineReducers(fromCart.getReducers())
        }),
        ComponentsModule,
        CartSharedModule
      ],
      declarations: [
        CartPageComponent,
        CartPageLayoutComponent,
        DynamicSlotComponent,
<<<<<<< HEAD
        ComponentWrapperComponent,
        CartDetailsComponent
=======
        ComponentWrapperDirective,
        CartDetailsComponent,
        CartItemListComponent
>>>>>>> dadfe4ea
      ],
      providers: [{ provide: CartService, useClass: MockCartService }]
    }).compileComponents();
  }));

  beforeEach(() => {
    fixture = TestBed.createComponent(CartPageComponent);
    component = fixture.componentInstance;
    fixture.detectChanges();
  });

  it('should create', () => {
    expect(component).toBeTruthy();
  });
});<|MERGE_RESOLUTION|>--- conflicted
+++ resolved
@@ -42,14 +42,8 @@
         CartPageComponent,
         CartPageLayoutComponent,
         DynamicSlotComponent,
-<<<<<<< HEAD
-        ComponentWrapperComponent,
+        ComponentWrapperDirective,
         CartDetailsComponent
-=======
-        ComponentWrapperDirective,
-        CartDetailsComponent,
-        CartItemListComponent
->>>>>>> dadfe4ea
       ],
       providers: [{ provide: CartService, useClass: MockCartService }]
     }).compileComponents();
