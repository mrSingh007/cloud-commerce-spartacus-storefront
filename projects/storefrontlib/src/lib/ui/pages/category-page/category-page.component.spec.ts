<<<<<<< HEAD
import { async, ComponentFixture, TestBed } from '@angular/core/testing';
import { Component, Input } from '@angular/core';
import { ActivatedRoute } from '@angular/router';
import { of, BehaviorSubject } from 'rxjs';
import { By } from '@angular/platform-browser';
=======
import { ComponentFixture, TestBed } from '@angular/core/testing';
import { ActivatedRoute } from '@angular/router';
import { Component, Input } from '@angular/core';

import { of, BehaviorSubject } from 'rxjs';

import { CmsService } from '../../../cms/facade/cms.service';
>>>>>>> 2faf3d8d

import { CmsService } from '../../../cms/facade/cms.service';
import { CategoryPageComponent } from './category-page.component';
<<<<<<< HEAD

@Component({ selector: 'cx-product-list-page-layout', template: '' })
export class MockProductListPageLayoutComponent {
  @Input()
  gridMode: String;
  @Input()
  categoryCode;
  @Input()
  brandCode;
  @Input()
  query;
}

@Component({ selector: 'cx-category-page-layout', template: '' })
export class MockCategoryPageLayoutComponent {
  @Input()
  categoryCode;
  @Input()
  query;
}
=======
import { Page } from '../../../cms/models/page.model';
>>>>>>> 2faf3d8d

class MockActivatedRoute {
  params = of({
    categoryCode: '123',
    brandCode: '456',
    query: 'mockQuery'
  });
}

const mockCmsService = {
<<<<<<< HEAD
  cmsPage$: new BehaviorSubject(null)
=======
  currentPage$: new BehaviorSubject(null)
};

@Component({
  selector: 'cx-product-list-page-layout',
  template: ''
})
export class MockProductListPageLayoutComponent {
  @Input()
  gridMode: String;
  @Input()
  categoryCode;
  @Input()
  brandCode;
  @Input()
  query;
}

@Component({
  selector: 'cx-category-page-layout',
  template: ''
})
export class MockCategoryPageLayoutComponent {
  @Input()
  categoryCode;
}

const mockPage: Page = {
  pageId: 'testPageId',
  name: 'testPage',
  seen: [],
  slots: {}
>>>>>>> 2faf3d8d
};

describe('CategoryPageComponent', () => {
  let component: CategoryPageComponent;
  let fixture: ComponentFixture<CategoryPageComponent>;

  beforeEach(() => {
    TestBed.configureTestingModule({
      declarations: [
        CategoryPageComponent,
<<<<<<< HEAD
        MockProductListPageLayoutComponent,
        MockCategoryPageLayoutComponent
=======
        MockCategoryPageLayoutComponent,
        MockProductListPageLayoutComponent
>>>>>>> 2faf3d8d
      ],
      providers: [
        { provide: ActivatedRoute, useClass: MockActivatedRoute },
        { provide: CmsService, useValue: mockCmsService }
      ]
    }).compileComponents();

    fixture = TestBed.createComponent(CategoryPageComponent);
    component = fixture.componentInstance;
    fixture.detectChanges();
  });

  it('should create', () => {
    expect(component).toBeTruthy();
  });

<<<<<<< HEAD
  it('should be able to get product list page', () => {
    mockCmsService.cmsPage$.next({ template: 'ProductListPageTemplate' });
    component.ngOnInit();
    fixture.detectChanges();

    const childDebugElement = fixture.debugElement.query(
      By.css('cx-product-list-page-layout')
    );
    expect(childDebugElement).toBeTruthy();

    const productListPageComponent = childDebugElement.componentInstance;
    expect(productListPageComponent.gridMode).toEqual('list');
    expect(productListPageComponent.categoryCode).toEqual('123');
    expect(productListPageComponent.brandCode).toEqual('456');
  });

  it('should be able to get product grid page', () => {
    mockCmsService.cmsPage$.next({ template: 'ProductGridPageTemplate' });
=======
  it('should initialize component state when ngOnInit() is called', () => {
    mockCmsService.currentPage$.next(mockPage);
>>>>>>> 2faf3d8d
    component.ngOnInit();
    fixture.detectChanges();

    const childDebugElement = fixture.debugElement.query(
      By.css('cx-product-list-page-layout')
    );
    expect(childDebugElement).toBeTruthy();

    const productListPageComponent = childDebugElement.componentInstance;
    expect(productListPageComponent.gridMode).toEqual('grid');
    expect(productListPageComponent.categoryCode).toEqual('123');
    expect(productListPageComponent.brandCode).toEqual('456');
  });

  it('should be able to get category page', () => {
    mockCmsService.cmsPage$.next({ template: 'CategoryPageTemplate' });
    component.ngOnInit();
    fixture.detectChanges();

    const childDebugElement = fixture.debugElement.query(
      By.css('cx-category-page-layout')
    );
    expect(childDebugElement).toBeTruthy();

    const categoryPageComponent = childDebugElement.componentInstance;
    expect(categoryPageComponent.categoryCode).toEqual('123');
  });

  it('should be able to get search result list page', () => {
    mockCmsService.cmsPage$.next({ template: 'SearchResultsListPageTemplate' });
    component.ngOnInit();
    fixture.detectChanges();

    const childDebugElement = fixture.debugElement.query(
      By.css('cx-product-list-page-layout')
    );
    expect(childDebugElement).toBeTruthy();

<<<<<<< HEAD
    const productListPageComponent = childDebugElement.componentInstance;
    expect(productListPageComponent.gridMode).toEqual('list');
    expect(productListPageComponent.query).toEqual('mockQuery');
=======
    expect(component.categoryCode).toEqual('123');
    expect(component.brandCode).toEqual('456');
    expect(component.query).toEqual('mockQuery');
    component.cmsPage$.subscribe(pageReturned =>
      expect(pageReturned).toBe(mockPage)
    );
>>>>>>> 2faf3d8d
  });
});<|MERGE_RESOLUTION|>--- conflicted
+++ resolved
@@ -1,22 +1,11 @@
-<<<<<<< HEAD
 import { async, ComponentFixture, TestBed } from '@angular/core/testing';
 import { Component, Input } from '@angular/core';
 import { ActivatedRoute } from '@angular/router';
 import { of, BehaviorSubject } from 'rxjs';
 import { By } from '@angular/platform-browser';
-=======
-import { ComponentFixture, TestBed } from '@angular/core/testing';
-import { ActivatedRoute } from '@angular/router';
-import { Component, Input } from '@angular/core';
-
-import { of, BehaviorSubject } from 'rxjs';
-
-import { CmsService } from '../../../cms/facade/cms.service';
->>>>>>> 2faf3d8d
 
 import { CmsService } from '../../../cms/facade/cms.service';
 import { CategoryPageComponent } from './category-page.component';
-<<<<<<< HEAD
 
 @Component({ selector: 'cx-product-list-page-layout', template: '' })
 export class MockProductListPageLayoutComponent {
@@ -37,9 +26,6 @@
   @Input()
   query;
 }
-=======
-import { Page } from '../../../cms/models/page.model';
->>>>>>> 2faf3d8d
 
 class MockActivatedRoute {
   params = of({
@@ -50,66 +36,28 @@
 }
 
 const mockCmsService = {
-<<<<<<< HEAD
-  cmsPage$: new BehaviorSubject(null)
-=======
   currentPage$: new BehaviorSubject(null)
-};
-
-@Component({
-  selector: 'cx-product-list-page-layout',
-  template: ''
-})
-export class MockProductListPageLayoutComponent {
-  @Input()
-  gridMode: String;
-  @Input()
-  categoryCode;
-  @Input()
-  brandCode;
-  @Input()
-  query;
-}
-
-@Component({
-  selector: 'cx-category-page-layout',
-  template: ''
-})
-export class MockCategoryPageLayoutComponent {
-  @Input()
-  categoryCode;
-}
-
-const mockPage: Page = {
-  pageId: 'testPageId',
-  name: 'testPage',
-  seen: [],
-  slots: {}
->>>>>>> 2faf3d8d
 };
 
 describe('CategoryPageComponent', () => {
   let component: CategoryPageComponent;
   let fixture: ComponentFixture<CategoryPageComponent>;
 
-  beforeEach(() => {
+  beforeEach(async(() => {
     TestBed.configureTestingModule({
       declarations: [
         CategoryPageComponent,
-<<<<<<< HEAD
         MockProductListPageLayoutComponent,
         MockCategoryPageLayoutComponent
-=======
-        MockCategoryPageLayoutComponent,
-        MockProductListPageLayoutComponent
->>>>>>> 2faf3d8d
       ],
       providers: [
         { provide: ActivatedRoute, useClass: MockActivatedRoute },
         { provide: CmsService, useValue: mockCmsService }
       ]
     }).compileComponents();
+  }));
 
+  beforeEach(() => {
     fixture = TestBed.createComponent(CategoryPageComponent);
     component = fixture.componentInstance;
     fixture.detectChanges();
@@ -119,9 +67,8 @@
     expect(component).toBeTruthy();
   });
 
-<<<<<<< HEAD
   it('should be able to get product list page', () => {
-    mockCmsService.cmsPage$.next({ template: 'ProductListPageTemplate' });
+    mockCmsService.currentPage$.next({ template: 'ProductListPageTemplate' });
     component.ngOnInit();
     fixture.detectChanges();
 
@@ -137,11 +84,7 @@
   });
 
   it('should be able to get product grid page', () => {
-    mockCmsService.cmsPage$.next({ template: 'ProductGridPageTemplate' });
-=======
-  it('should initialize component state when ngOnInit() is called', () => {
-    mockCmsService.currentPage$.next(mockPage);
->>>>>>> 2faf3d8d
+    mockCmsService.currentPage$.next({ template: 'ProductGridPageTemplate' });
     component.ngOnInit();
     fixture.detectChanges();
 
@@ -157,7 +100,7 @@
   });
 
   it('should be able to get category page', () => {
-    mockCmsService.cmsPage$.next({ template: 'CategoryPageTemplate' });
+    mockCmsService.currentPage$.next({ template: 'CategoryPageTemplate' });
     component.ngOnInit();
     fixture.detectChanges();
 
@@ -171,7 +114,9 @@
   });
 
   it('should be able to get search result list page', () => {
-    mockCmsService.cmsPage$.next({ template: 'SearchResultsListPageTemplate' });
+    mockCmsService.currentPage$.next({
+      template: 'SearchResultsListPageTemplate'
+    });
     component.ngOnInit();
     fixture.detectChanges();
 
@@ -180,17 +125,8 @@
     );
     expect(childDebugElement).toBeTruthy();
 
-<<<<<<< HEAD
     const productListPageComponent = childDebugElement.componentInstance;
     expect(productListPageComponent.gridMode).toEqual('list');
     expect(productListPageComponent.query).toEqual('mockQuery');
-=======
-    expect(component.categoryCode).toEqual('123');
-    expect(component.brandCode).toEqual('456');
-    expect(component.query).toEqual('mockQuery');
-    component.cmsPage$.subscribe(pageReturned =>
-      expect(pageReturned).toBe(mockPage)
-    );
->>>>>>> 2faf3d8d
   });
 });