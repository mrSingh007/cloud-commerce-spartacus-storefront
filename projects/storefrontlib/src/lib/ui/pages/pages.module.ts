import { NgModule } from '@angular/core';
import { CommonModule } from '@angular/common';

// ContentPage
import { HomePageModule } from './home-page/home-page.module';
import { PageNotFoundModule } from './404/404.module';
import { CartPageModule } from './cart-page/cart-page.module';
import { OrderConfirmationPageModule } from './order-confirmation-page/order-confirmation-page.module';
import { MultiStepCheckoutPageModule } from './multi-step-checkout-page/multi-step-checkout-page.module';
import { RegisterPageModule } from './register-page/register-page.module';
import { LoginPageModule } from './login-page/login-page.module';
import { ResetPasswordPageModule } from './reset-password-page/reset-password-page.module';
import { StoreFinderPageModule } from './store-finder-page/store-finder-page.module';
<<<<<<< HEAD
import { StoreListPageModule } from './store-list-page/store-list-page.module';

=======
import { StoreDescriptionPageModule } from './store-description-page/store-description-page.module';
>>>>>>> 634d101b
import { ContactPageModule } from './contact-page/contact-page.module';
import { SalePageModule } from './sale-page/sale-page.module';
import { HelpPageModule } from './help-page/help-page.module';
import { ResetNewPasswordPageModule } from './reset-new-password-page/reset-new-password-page.module';

// ContentPage: my Account Pages
import { OrderHistoryPageModule } from './order-history-page/order-history-page.module';
import { OrderDetailsPageModule } from './order-details-page/order-details-page.module';

// CategoryPage
import { CategoryPageModule } from './category-page/category-page.module';

// ProductPage
import { ProductPageModule } from './product-page/product-page.module';

const pageModules = [
  OrderHistoryPageModule,
  HomePageModule,
  CategoryPageModule,
  CartPageModule,
  MultiStepCheckoutPageModule,
  OrderDetailsPageModule,
  OrderConfirmationPageModule,
  ProductPageModule,
  RegisterPageModule,
  LoginPageModule,
  ResetPasswordPageModule,
  StoreFinderPageModule,
  StoreDescriptionPageModule,
  ContactPageModule,
  SalePageModule,
  HelpPageModule,
  ResetNewPasswordPageModule,
  // new pages should be added above this line
  PageNotFoundModule
];

<<<<<<< HEAD
    OrderHistoryPageModule,
    HomePageModule,
    CategoryPageModule,
    CartPageModule,
    MultiStepCheckoutPageModule,
    OrderDetailsPageModule,
    OrderConfirmationPageModule,
    ProductPageModule,
    RegisterPageModule,
    LoginPageModule,
    ResetPasswordPageModule,
    StoreFinderPageModule,
    StoreListPageModule,
    StoreDescriptionPageModule,
    ContactPageModule,
    SalePageModule,
    HelpPageModule,
    ResetNewPasswordPageModule,
    // new pages should be added above this line
    PageNotFoundModule
  ],
  declarations: [],
  exports: [
    OrderHistoryPageModule,
    HomePageModule,
    CategoryPageModule,
    CartPageModule,
    MultiStepCheckoutPageModule,
    OrderDetailsPageModule,
    OrderConfirmationPageModule,
    ProductPageModule,
    RegisterPageModule,
    LoginPageModule,
    ResetPasswordPageModule,
    StoreFinderPageModule,
    StoreListPageModule,
    StoreDescriptionPageModule,
    ContactPageModule,
    SalePageModule,
    HelpPageModule,
    ResetNewPasswordPageModule,
    // new pages should be added above this line
    PageNotFoundModule
  ]
=======
@NgModule({
  imports: [CommonModule, ...pageModules],
  declarations: [],
  exports: [...pageModules]
>>>>>>> 634d101b
})
export class PagesModule {}<|MERGE_RESOLUTION|>--- conflicted
+++ resolved
@@ -11,12 +11,9 @@
 import { LoginPageModule } from './login-page/login-page.module';
 import { ResetPasswordPageModule } from './reset-password-page/reset-password-page.module';
 import { StoreFinderPageModule } from './store-finder-page/store-finder-page.module';
-<<<<<<< HEAD
 import { StoreListPageModule } from './store-list-page/store-list-page.module';
 
-=======
 import { StoreDescriptionPageModule } from './store-description-page/store-description-page.module';
->>>>>>> 634d101b
 import { ContactPageModule } from './contact-page/contact-page.module';
 import { SalePageModule } from './sale-page/sale-page.module';
 import { HelpPageModule } from './help-page/help-page.module';
@@ -45,6 +42,7 @@
   LoginPageModule,
   ResetPasswordPageModule,
   StoreFinderPageModule,
+  StoreListPageModule,
   StoreDescriptionPageModule,
   ContactPageModule,
   SalePageModule,
@@ -54,56 +52,9 @@
   PageNotFoundModule
 ];
 
-<<<<<<< HEAD
-    OrderHistoryPageModule,
-    HomePageModule,
-    CategoryPageModule,
-    CartPageModule,
-    MultiStepCheckoutPageModule,
-    OrderDetailsPageModule,
-    OrderConfirmationPageModule,
-    ProductPageModule,
-    RegisterPageModule,
-    LoginPageModule,
-    ResetPasswordPageModule,
-    StoreFinderPageModule,
-    StoreListPageModule,
-    StoreDescriptionPageModule,
-    ContactPageModule,
-    SalePageModule,
-    HelpPageModule,
-    ResetNewPasswordPageModule,
-    // new pages should be added above this line
-    PageNotFoundModule
-  ],
-  declarations: [],
-  exports: [
-    OrderHistoryPageModule,
-    HomePageModule,
-    CategoryPageModule,
-    CartPageModule,
-    MultiStepCheckoutPageModule,
-    OrderDetailsPageModule,
-    OrderConfirmationPageModule,
-    ProductPageModule,
-    RegisterPageModule,
-    LoginPageModule,
-    ResetPasswordPageModule,
-    StoreFinderPageModule,
-    StoreListPageModule,
-    StoreDescriptionPageModule,
-    ContactPageModule,
-    SalePageModule,
-    HelpPageModule,
-    ResetNewPasswordPageModule,
-    // new pages should be added above this line
-    PageNotFoundModule
-  ]
-=======
 @NgModule({
   imports: [CommonModule, ...pageModules],
   declarations: [],
   exports: [...pageModules]
->>>>>>> 634d101b
 })
 export class PagesModule {}