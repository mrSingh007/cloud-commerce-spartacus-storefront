--- conflicted
+++ resolved
@@ -11,6 +11,7 @@
 import { LoginPageModule } from './login-page/login-page.module';
 import { ResetPasswordPageModule } from './reset-password-page/reset-password-page.module';
 import { StoreFinderPageModule } from './store-finder-page/store-finder-page.module';
+import { StoreDescriptionPageModule } from './store-description-page/store-description-page.module';
 import { ContactPageModule } from './contact-page/contact-page.module';
 import { SalePageModule } from './sale-page/sale-page.module';
 import { HelpPageModule } from './help-page/help-page.module';
@@ -24,7 +25,6 @@
 
 // ProductPage
 import { ProductPageModule } from './product-page/product-page.module';
-import { StoreDescriptionPageModule } from './store-description-page/store-description-page.module';
 
 const pageModules = [
   OrderHistoryPageModule,
@@ -39,6 +39,7 @@
   LoginPageModule,
   ResetPasswordPageModule,
   StoreFinderPageModule,
+  StoreDescriptionPageModule,
   ContactPageModule,
   SalePageModule,
   HelpPageModule,
@@ -47,54 +48,9 @@
   PageNotFoundModule
 ];
 
-<<<<<<< HEAD
-    OrderHistoryPageModule,
-    HomePageModule,
-    CategoryPageModule,
-    CartPageModule,
-    MultiStepCheckoutPageModule,
-    OrderDetailsPageModule,
-    OrderConfirmationPageModule,
-    ProductPageModule,
-    RegisterPageModule,
-    LoginPageModule,
-    ResetPasswordPageModule,
-    StoreFinderPageModule,
-    StoreDescriptionPageModule,
-    ContactPageModule,
-    SalePageModule,
-    HelpPageModule,
-    ResetNewPasswordPageModule,
-    // new pages should be added above this line
-    PageNotFoundModule
-  ],
-  declarations: [],
-  exports: [
-    OrderHistoryPageModule,
-    HomePageModule,
-    CategoryPageModule,
-    CartPageModule,
-    MultiStepCheckoutPageModule,
-    OrderDetailsPageModule,
-    OrderConfirmationPageModule,
-    ProductPageModule,
-    RegisterPageModule,
-    LoginPageModule,
-    ResetPasswordPageModule,
-    StoreFinderPageModule,
-    StoreDescriptionPageModule,
-    ContactPageModule,
-    SalePageModule,
-    HelpPageModule,
-    ResetNewPasswordPageModule,
-    // new pages should be added above this line
-    PageNotFoundModule
-  ]
-=======
 @NgModule({
   imports: [CommonModule, ...pageModules],
   declarations: [],
   exports: [...pageModules]
->>>>>>> 44b3369c
 })
 export class PagesModule {}