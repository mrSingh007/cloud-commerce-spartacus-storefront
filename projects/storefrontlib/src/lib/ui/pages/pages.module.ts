import { NgModule } from '@angular/core';
import { CommonModule } from '@angular/common';

// ContentPage
import { HomePageModule } from './home-page/home-page.module';
import { PageNotFoundModule } from './404/404.module';
import { CartPageModule } from './cart-page/cart-page.module';
import { OrderConfirmationPageModule } from './order-confirmation-page/order-confirmation-page.module';
import { MultiStepCheckoutPageModule } from './multi-step-checkout-page/multi-step-checkout-page.module';
import { RegisterPageModule } from './register-page/register-page.module';
import { LoginPageModule } from './login-page/login-page.module';
import { ResetPasswordPageModule } from './reset-password-page/reset-password-page.module';
import { StoreFinderPageModule } from './store-finder-page/store-finder-page.module';
import { ContactPageModule } from './contact-page/contact-page.module';
import { SalePageModule } from './sale-page/sale-page.module';
import { HelpPageModule } from './help-page/help-page.module';
import { ResetNewPasswordPageModule } from './reset-new-password-page/reset-new-password-page.module';
// ContentPage: my Account Pages
import { OrderHistoryPageModule } from './order-history-page/order-history-page.module';
import { OrderDetailsPageModule } from './order-details-page/order-details-page.module';

// CategoryPage
import { CategoryPageModule } from './category-page/category-page.module';

// ProductPage
import { ProductPageModule } from './product-page/product-page.module';
import { StoreDescriptionPageModule } from './store-description-page/store-description-page.module';

@NgModule({
  imports: [
    CommonModule,

    OrderHistoryPageModule,
    HomePageModule,
    CategoryPageModule,
    CartPageModule,
    MultiStepCheckoutPageModule,
    OrderDetailsPageModule,
    OrderConfirmationPageModule,
    ProductPageModule,
    RegisterPageModule,
    LoginPageModule,
    ResetPasswordPageModule,
    StoreFinderPageModule,
<<<<<<< HEAD
    StoreDescriptionPageModule,
=======
    ContactPageModule,
    SalePageModule,
    HelpPageModule,
    ResetNewPasswordPageModule,
>>>>>>> 54b2e7ff
    // new pages should be added above this line
    PageNotFoundModule
  ],
  declarations: [],
  exports: [
    OrderHistoryPageModule,
    HomePageModule,
    CategoryPageModule,
    CartPageModule,
    MultiStepCheckoutPageModule,
    OrderDetailsPageModule,
    OrderConfirmationPageModule,
    ProductPageModule,
    RegisterPageModule,
    LoginPageModule,
    ResetPasswordPageModule,
    StoreFinderPageModule,
<<<<<<< HEAD
    StoreDescriptionPageModule,
=======
    ContactPageModule,
    SalePageModule,
    HelpPageModule,
    ResetNewPasswordPageModule,
>>>>>>> 54b2e7ff
    // new pages should be added above this line
    PageNotFoundModule
  ]
})
export class PagesModule {}<|MERGE_RESOLUTION|>--- conflicted
+++ resolved
@@ -42,14 +42,11 @@
     LoginPageModule,
     ResetPasswordPageModule,
     StoreFinderPageModule,
-<<<<<<< HEAD
     StoreDescriptionPageModule,
-=======
     ContactPageModule,
     SalePageModule,
     HelpPageModule,
     ResetNewPasswordPageModule,
->>>>>>> 54b2e7ff
     // new pages should be added above this line
     PageNotFoundModule
   ],
@@ -67,14 +64,11 @@
     LoginPageModule,
     ResetPasswordPageModule,
     StoreFinderPageModule,
-<<<<<<< HEAD
     StoreDescriptionPageModule,
-=======
     ContactPageModule,
     SalePageModule,
     HelpPageModule,
     ResetNewPasswordPageModule,
->>>>>>> 54b2e7ff
     // new pages should be added above this line
     PageNotFoundModule
   ]
