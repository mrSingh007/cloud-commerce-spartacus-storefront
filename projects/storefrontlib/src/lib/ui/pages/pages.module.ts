import { CommonModule } from '@angular/common';
import { HTTP_INTERCEPTORS } from '@angular/common/http';
import { NgModule } from '@angular/core';
import { RouterModule } from '@angular/router';
import { AuthGuard, NotAuthGuard } from '@spartacus/core';
import { LogoutModule } from '../../../cms-components/index';
import { CmsPageGuard } from '../../cms/guards/cms-page.guard';
import { PageLayoutComponent } from '../../cms/page-layout/page-layout.component';
import { PageLayoutModule } from '../../cms/page-layout/page-layout.module';
import { CartPageModule } from './cart-page/cart-page.module';
import { HardcodedCheckoutComponent } from './checkout-page.interceptor';
import { CartNotEmptyGuard } from './guards/cart-not-empty.guard';
import { GuardsModule } from './guards/guards.module';
import { OrderConfirmationPageModule } from './order-confirmation-page/order-confirmation-page.module';
import { ProductPageModule } from './product-page/product-page.module';

const pageModules = [
  CartPageModule,
  OrderConfirmationPageModule,
  ProductPageModule,
  GuardsModule,
];

@NgModule({
  imports: [
    CommonModule,
    ...pageModules,
    PageLayoutModule,
    LogoutModule,
    RouterModule.forChild([
      {
        // This route can be dropped only when we have a mapping path to page label for content pages
        path: null,
        canActivate: [CmsPageGuard],
        component: PageLayoutComponent,
        data: { pageLabel: 'homepage', cxPath: 'home' },
      },
      {
        // This route can be dropped only when the link from CMS in MyAccount dropdown menu ("my-account/address-book")
        // is the same as the page label ("address-book"). Or when we have a mapping for content pages.
        path: null,
        canActivate: [AuthGuard, CmsPageGuard],
        data: { pageLabel: 'address-book', cxPath: 'addressBook' },
        component: PageLayoutComponent,
      },
      {
        path: null,
        component: PageLayoutComponent,
        canActivate: [AuthGuard, CmsPageGuard],
        data: { pageLabel: 'updatePassword', cxPath: 'updatePassword' },
      },
      {
        path: null,
        canActivate: [AuthGuard, CmsPageGuard],
        component: PageLayoutComponent,
        data: { pageLabel: 'orders', cxPath: 'orders' },
      },
      {
        path: null,
        canActivate: [AuthGuard, CmsPageGuard, CartNotEmptyGuard],
        component: PageLayoutComponent,
        data: { pageLabel: 'multiStepCheckoutSummaryPage', cxPath: 'checkout' },
      },
      {
        path: null,
        canActivate: [NotAuthGuard, CmsPageGuard],
        component: PageLayoutComponent,
        data: { pageLabel: 'login', cxPath: 'login' },
      },
      {
        path: null,
        canActivate: [CmsPageGuard],
        component: PageLayoutComponent,
        data: { pageLabel: 'search', cxPath: 'search' },
      },
      {
        path: null,
        canActivate: [CmsPageGuard],
        component: PageLayoutComponent,
        data: { cxPath: 'category' },
      },
      {
        path: null,
        canActivate: [CmsPageGuard],
        component: PageLayoutComponent,
        data: { cxPath: 'brand' },
      },
      {
        path: null,
        component: PageLayoutComponent,
        canActivate: [AuthGuard, CmsPageGuard],
        data: { pageLabel: 'update-email', cxPath: 'updateEmail' },
      },
      {
        path: null,
        canActivate: [AuthGuard, CmsPageGuard],
        data: { pageLabel: 'payment-details', cxPath: 'paymentManagement' },
        component: PageLayoutComponent,
      },
      {
        path: null,
        canActivate: [AuthGuard, CmsPageGuard],
        component: PageLayoutComponent,
        data: { pageLabel: 'order', cxPath: 'orderDetails' },
      },
      {
        path: null,
        canActivate: [NotAuthGuard, CmsPageGuard],
        component: PageLayoutComponent,
        data: { pageLabel: 'forgotPassword', cxPath: 'forgotPassword' },
      },
      {
        path: null,
        component: PageLayoutComponent,
        canActivate: [NotAuthGuard, CmsPageGuard],
        data: { pageLabel: 'resetPassword', cxPath: 'resetPassword' },
      },
      {
        path: null,
        component: PageLayoutComponent,
        canActivate: [AuthGuard, CmsPageGuard],
        data: {
          pageLabel: 'update-profile',
          cxPath: 'updateProfile',
        },
      },
      {
        path: null,
        component: PageLayoutComponent,
        canActivate: [AuthGuard, CmsPageGuard],
<<<<<<< HEAD
        data: {
          pageLabel: 'my-interests',
          cxPath: 'myInterests',
        },
      },
      // PLEASE ADD ALL ROUTES ABOVE THIS LINE ===============================
      {
        path: '**',
        canActivate: [CmsPageGuard],
        component: PageLayoutComponent,
=======
        data: { pageLabel: 'close-account', cxPath: 'closeAccount' },
>>>>>>> a453f13b
      },
    ]),
  ],
  providers: [
    {
      provide: HTTP_INTERCEPTORS,
      useClass: HardcodedCheckoutComponent,
      multi: true,
    },
  ],
})
export class PagesModule { }<|MERGE_RESOLUTION|>--- conflicted
+++ resolved
@@ -128,7 +128,6 @@
         path: null,
         component: PageLayoutComponent,
         canActivate: [AuthGuard, CmsPageGuard],
-<<<<<<< HEAD
         data: {
           pageLabel: 'my-interests',
           cxPath: 'myInterests',
@@ -139,9 +138,7 @@
         path: '**',
         canActivate: [CmsPageGuard],
         component: PageLayoutComponent,
-=======
         data: { pageLabel: 'close-account', cxPath: 'closeAccount' },
->>>>>>> a453f13b
       },
     ]),
   ],
