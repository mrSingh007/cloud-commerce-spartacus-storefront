import { CommonModule } from '@angular/common';
import { HTTP_INTERCEPTORS } from '@angular/common/http';
import { NgModule } from '@angular/core';
import { RouterModule } from '@angular/router';
import { AuthGuard, NotAuthGuard } from '@spartacus/core';
import { LogoutModule } from '../../../cms-components/index';
import { CmsPageGuard } from '../../cms/guards/cms-page.guard';
import { PageLayoutComponent } from '../../cms/page-layout/page-layout.component';
import { PageLayoutModule } from '../../cms/page-layout/page-layout.module';
import { CartPageModule } from './cart-page/cart-page.module';
import { HardcodedCheckoutComponent } from './checkout-page.interceptor';
import { CartNotEmptyGuard } from './guards/cart-not-empty.guard';
import { GuardsModule } from './guards/guards.module';
import { OrderConfirmationPageModule } from './order-confirmation-page/order-confirmation-page.module';
import { ProductPageModule } from './product-page/product-page.module';

const pageModules = [
  CartPageModule,
  OrderConfirmationPageModule,
  ProductPageModule,
  GuardsModule,
];

@NgModule({
  imports: [
    CommonModule,
    ...pageModules,
    PageLayoutModule,
    LogoutModule,
    RouterModule.forChild([
      {
        // This route can be dropped only when we have a mapping path to page label for content pages
        path: null,
        canActivate: [CmsPageGuard],
        component: PageLayoutComponent,
        data: { pageLabel: 'homepage', cxPath: 'home' },
      },
      {
        // This route can be dropped only when the link from CMS in MyAccount dropdown menu ("my-account/address-book")
        // is the same as the page label ("address-book"). Or when we have a mapping for content pages.
        path: null,
        canActivate: [AuthGuard, CmsPageGuard],
        data: { pageLabel: 'address-book', cxPath: 'addressBook' },
        component: PageLayoutComponent,
      },
      {
        path: null,
        component: PageLayoutComponent,
        canActivate: [AuthGuard, CmsPageGuard],
<<<<<<< HEAD
        data: {
          pageLabel: 'notification-preference',
          cxPath: 'notificationPreference',
        },
=======
        data: { pageLabel: 'updatePassword', cxPath: 'updatePassword' },
>>>>>>> 74e600f9
      },
      {
        path: null,
        canActivate: [AuthGuard, CmsPageGuard],
        component: PageLayoutComponent,
        data: { pageLabel: 'orders', cxPath: 'orders' },
      },
      {
        path: null,
        canActivate: [AuthGuard, CmsPageGuard, CartNotEmptyGuard],
        component: PageLayoutComponent,
        data: { pageLabel: 'multiStepCheckoutSummaryPage', cxPath: 'checkout' },
      },
      {
        path: null,
        canActivate: [NotAuthGuard, CmsPageGuard],
        component: PageLayoutComponent,
        data: { pageLabel: 'login', cxPath: 'login' },
      },
      {
        path: null,
        canActivate: [CmsPageGuard],
        component: PageLayoutComponent,
        data: { pageLabel: 'search', cxPath: 'search' },
      },
      {
        path: null,
        canActivate: [CmsPageGuard],
        component: PageLayoutComponent,
        data: { cxPath: 'category' },
      },
      {
        path: null,
        canActivate: [CmsPageGuard],
        component: PageLayoutComponent,
        data: { cxPath: 'brand' },
      },
      // redirect OLD links
      {
        path: 'Open-Catalogue/:title/c/:categoryCode',
        redirectTo: null,
        data: { cxRedirectTo: 'category' },
      },
      {
        path: 'Open-Catalogue/:category1/:title/c/:categoryCode',
        redirectTo: null,
        data: { cxRedirectTo: 'category' },
      },
      {
        path: 'Open-Catalogue/:category1/:category2/:title/c/:categoryCode',
        redirectTo: null,
        data: { cxRedirectTo: 'category' },
      },
      {
        path: 'OpenCatalogue/:category1/:category2/:title/c/:categoryCode',
        redirectTo: null,
        data: { cxRedirectTo: 'category' },
      },
      {
        path: null,
        canActivate: [AuthGuard, CmsPageGuard],
        data: { pageLabel: 'payment-details', cxPath: 'paymentManagement' },
        component: PageLayoutComponent,
      },
      {
        path: null,
        canActivate: [AuthGuard, CmsPageGuard],
        component: PageLayoutComponent,
        data: { pageLabel: 'order', cxPath: 'orderDetails' },
      },
      {
        path: null,
        canActivate: [NotAuthGuard, CmsPageGuard],
        component: PageLayoutComponent,
        data: { pageLabel: 'forgotPassword', cxPath: 'forgotPassword' },
      },
      {
        path: null,
        component: PageLayoutComponent,
        canActivate: [NotAuthGuard, CmsPageGuard],
        data: { pageLabel: 'resetPassword', cxPath: 'resetPassword' },
      },
      {
        path: null,
        component: PageLayoutComponent,
        canActivate: [AuthGuard, CmsPageGuard],
        data: {
          pageLabel: 'update-profile',
          cxPath: 'updateProfile',
        },
      },
      // PLEASE ADD ALL ROUTES ABOVE THIS LINE ===============================
      {
        path: '**',
        canActivate: [CmsPageGuard],
        component: PageLayoutComponent,
      },
    ]),
  ],
  providers: [
    {
      provide: HTTP_INTERCEPTORS,
      useClass: HardcodedCheckoutComponent,
      multi: true,
    },
  ],
})
export class PagesModule {}<|MERGE_RESOLUTION|>--- conflicted
+++ resolved
@@ -47,14 +47,15 @@
         path: null,
         component: PageLayoutComponent,
         canActivate: [AuthGuard, CmsPageGuard],
-<<<<<<< HEAD
+        data: { pageLabel: 'updatePassword', cxPath: 'updatePassword' },
+      },
+      {
+        path: null,
+        canActivate: [AuthGuard, CmsPageGuard],
         data: {
           pageLabel: 'notification-preference',
           cxPath: 'notificationPreference',
         },
-=======
-        data: { pageLabel: 'updatePassword', cxPath: 'updatePassword' },
->>>>>>> 74e600f9
       },
       {
         path: null,
