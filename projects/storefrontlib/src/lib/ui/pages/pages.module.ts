--- conflicted
+++ resolved
@@ -124,7 +124,6 @@
           cxPath: 'updateProfile',
         },
       },
-<<<<<<< HEAD
       {
         path: null,
         component: PageLayoutComponent,
@@ -134,14 +133,6 @@
           cxPath: 'notificationPreference',
         },
       },
-      // PLEASE ADD ALL ROUTES ABOVE THIS LINE ===============================
-      {
-        path: '**',
-        canActivate: [CmsPageGuard],
-        component: PageLayoutComponent,
-      },
-=======
->>>>>>> 9648498c
     ]),
   ],
   providers: [
