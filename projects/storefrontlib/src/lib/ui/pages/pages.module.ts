--- conflicted
+++ resolved
@@ -92,20 +92,15 @@
       },
       // redirect OLD links
       {
-<<<<<<< HEAD
+        path: 'Open-Catalogue/:title/c/:categoryCode',
+        redirectTo: null,
+        data: { cxRedirectTo: 'category' }
+      },
+      {
         path: null,
-        canActivate: [NotAuthGuard, CmsPageGuards],
+        canActivate: [NotAuthGuard, CmsPageGuard],
         component: PageLayoutComponent,
         data: { pageLabel: 'checkout-login', cxPath: 'checkoutLogin' }
-      },
-      {
-        path:
-          'Open-Catalogue/:category1/:category2/:category3/:category4/p/:productCode',
-=======
-        path: 'Open-Catalogue/:title/c/:categoryCode',
->>>>>>> 48f67394
-        redirectTo: null,
-        data: { cxRedirectTo: 'category' }
       },
       {
         path: 'Open-Catalogue/:category1/:title/c/:categoryCode',
