import { CommonModule } from '@angular/common';
import { HTTP_INTERCEPTORS } from '@angular/common/http';
import { NgModule } from '@angular/core';
import { RouterModule } from '@angular/router';
import { AuthGuard, ConfigModule } from '@spartacus/core';
import { LogoutModule } from '../../../cms-components/index';
import {
  PageLayoutComponent,
  PageLayoutModule,
} from '../../../cms-structure/page/index';
import { CmsPageGuard } from '../../cms/guards/cms-page.guard';
import { CartPageModule } from './cart-page/cart-page.module';
import { HardcodedCheckoutComponent } from './checkout-page.interceptor';
import { defaultRoutingConfig } from './default-routing-config';
import { CartNotEmptyGuard } from './guards/cart-not-empty.guard';
import { GuardsModule } from './guards/guards.module';
import { OrderConfirmationPageModule } from './order-confirmation-page/order-confirmation-page.module';
import { ProductPageModule } from './product-page/product-page.module';

const pageModules = [
  CartPageModule,
  OrderConfirmationPageModule,
  ProductPageModule,
  GuardsModule,
];

@NgModule({
  imports: [
    ConfigModule.withConfig(defaultRoutingConfig),
    CommonModule,
    ...pageModules,
    PageLayoutModule,
    LogoutModule,
    RouterModule.forChild([
      {
        // This route can be dropped only when we have a mapping path to page label for content pages
        path: null,
        canActivate: [CmsPageGuard],
        component: PageLayoutComponent,
        data: { pageLabel: 'homepage', cxRoute: 'home' },
      },
      {
        path: null,
        canActivate: [AuthGuard, CmsPageGuard, CartNotEmptyGuard],
        component: PageLayoutComponent,
        data: {
          pageLabel: 'multiStepCheckoutSummaryPage',
          cxRoute: 'checkout',
        },
      },
      {
        path: null,
        canActivate: [CmsPageGuard],
        component: PageLayoutComponent,
        data: { pageLabel: 'search', cxRoute: 'search' },
      },
      {
        path: null,
        canActivate: [CmsPageGuard],
        component: PageLayoutComponent,
        data: { cxRoute: 'category' },
      },
      {
        path: null,
        canActivate: [CmsPageGuard],
        component: PageLayoutComponent,
        data: { cxRoute: 'brand' },
      },
      {
        path: null,
        canActivate: [AuthGuard, CmsPageGuard],
        component: PageLayoutComponent,
        data: { pageLabel: 'order', cxRoute: 'orderDetails' },
      },
<<<<<<< HEAD
      {
        path: null,
        canActivate: [NotAuthGuard, CmsPageGuard],
        component: PageLayoutComponent,
        data: { pageLabel: 'forgotPassword', cxRoute: 'forgotPassword' },
      },
      {
        path: null,
        component: PageLayoutComponent,
        canActivate: [NotAuthGuard, CmsPageGuard],
        data: { pageLabel: 'resetPassword', cxRoute: 'resetPassword' },
      },
      {
        path: null,
        component: PageLayoutComponent,
        canActivate: [AuthGuard, CmsPageGuard],
        data: {
          pageLabel: 'update-profile',
          cxRoute: 'updateProfile',
        },
      },
      {
        path: null,
        component: PageLayoutComponent,
        canActivate: [AuthGuard, CmsPageGuard],
        data: { pageLabel: 'close-account', cxRoute: 'closeAccount' },
      },
      {
        path: null,
        component: PageLayoutComponent,
        canActivate: [AuthGuard, CmsPageGuard],
        data: {
          pageLabel: 'notification-preference',
          cxRoute: 'notificationPreference',
        },
      },
=======
>>>>>>> 1fc5c26d
    ]),
  ],
  providers: [
    {
      provide: HTTP_INTERCEPTORS,
      useClass: HardcodedCheckoutComponent,
      multi: true,
    },
  ],
})
export class PagesModule {}<|MERGE_RESOLUTION|>--- conflicted
+++ resolved
@@ -72,34 +72,6 @@
         component: PageLayoutComponent,
         data: { pageLabel: 'order', cxRoute: 'orderDetails' },
       },
-<<<<<<< HEAD
-      {
-        path: null,
-        canActivate: [NotAuthGuard, CmsPageGuard],
-        component: PageLayoutComponent,
-        data: { pageLabel: 'forgotPassword', cxRoute: 'forgotPassword' },
-      },
-      {
-        path: null,
-        component: PageLayoutComponent,
-        canActivate: [NotAuthGuard, CmsPageGuard],
-        data: { pageLabel: 'resetPassword', cxRoute: 'resetPassword' },
-      },
-      {
-        path: null,
-        component: PageLayoutComponent,
-        canActivate: [AuthGuard, CmsPageGuard],
-        data: {
-          pageLabel: 'update-profile',
-          cxRoute: 'updateProfile',
-        },
-      },
-      {
-        path: null,
-        component: PageLayoutComponent,
-        canActivate: [AuthGuard, CmsPageGuard],
-        data: { pageLabel: 'close-account', cxRoute: 'closeAccount' },
-      },
       {
         path: null,
         component: PageLayoutComponent,
@@ -109,8 +81,6 @@
           cxRoute: 'notificationPreference',
         },
       },
-=======
->>>>>>> 1fc5c26d
     ]),
   ],
   providers: [
