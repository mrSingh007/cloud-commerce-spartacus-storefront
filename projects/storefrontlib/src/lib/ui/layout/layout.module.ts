import { NgModule } from '@angular/core';

// main: header, footer components
import { MainModule } from './main/main.module';

// layout
import { CategoryPageLayoutModule } from './category-page-layout/category-page-layout.module';
import { LandingPageLayoutModule } from './landing-page-layout/landing-page-layout.module';
import { ProductListPageLayoutModule } from './product-list-page-layout/product-list-page-layout.module';
import { ProductDetailsPageLayoutModule } from './product-details-page-layout/product-details-page-layout.module';
import { CartPageLayoutModule } from './cart-page-layout/cart-page-layout.module';
import { MultiStepCheckoutPageLayoutModule } from './multi-step-checkout-page-layout/multi-step-checkout-page-layout.module';
import { OrderConfirmationPageLayoutModule } from './order-confirmation-page-layout/order-confirmation-page-layout.module';
import { OrderHistoryPageLayoutModule } from './order-history-page-layout/order-history-page-layout.module';
import { OrderDetailsPageLayoutModule } from './order-details-page-layout/order-details-page-layout.module';
import { RegisterLayoutModule } from './register-layout/register-layout.module';
import { LoginPageLayoutModule } from './login-page-layout/login-page-layout.module';
import { StoreFinderPageLayoutModule } from './store-finder-page-layout/store-finder-page-layout.module';
import { StoreListPageLayoutModule } from './store-list-page-layout/store-list-page-layout.module';
import { SalePageLayoutModule } from './sale-page-layout/sale-page-layout.module';
import { HelpPageLayoutModule } from './help-page-layout/help-page-layout.module';
import { ContactPageLayoutModule } from './contact-page-layout/contact-page-layout.module';
import { OutletRefModule } from '../../outlet/index';

const layoutModules = [
  LandingPageLayoutModule,
  OrderHistoryPageLayoutModule,
  CartPageLayoutModule,
  CategoryPageLayoutModule,
  ProductListPageLayoutModule,
  MultiStepCheckoutPageLayoutModule,
  OrderDetailsPageLayoutModule,
  OrderConfirmationPageLayoutModule,
  ProductDetailsPageLayoutModule,
  RegisterLayoutModule,
  LoginPageLayoutModule,
  StoreFinderPageLayoutModule,
  SalePageLayoutModule,
  HelpPageLayoutModule,
  ContactPageLayoutModule,
  OutletRefModule
];

@NgModule({
<<<<<<< HEAD
  imports: [
    MainModule,
    LandingPageLayoutModule,
    OrderHistoryPageLayoutModule,
    CartPageLayoutModule,
    CategoryPageLayoutModule,
    ProductListPageLayoutModule,
    MultiStepCheckoutPageLayoutModule,
    OrderDetailsPageLayoutModule,
    OrderConfirmationPageLayoutModule,
    ProductDetailsPageLayoutModule,
    RegisterLayoutModule,
    LoginPageLayoutModule,
    StoreFinderPageLayoutModule,
    StoreListPageLayoutModule,
    SalePageLayoutModule,
    HelpPageLayoutModule,
    ContactPageLayoutModule
  ],
  declarations: [],
  exports: [
    MainModule,
    LandingPageLayoutModule,
    OrderHistoryPageLayoutModule,
    CartPageLayoutModule,
    CategoryPageLayoutModule,
    ProductListPageLayoutModule,
    MultiStepCheckoutPageLayoutModule,
    OrderDetailsPageLayoutModule,
    OrderConfirmationPageLayoutModule,
    ProductDetailsPageLayoutModule,
    RegisterLayoutModule,
    LoginPageLayoutModule,
    StoreFinderPageLayoutModule,
    StoreListPageLayoutModule,
    SalePageLayoutModule,
    HelpPageLayoutModule,
    ContactPageLayoutModule
  ]
=======
  imports: [MainModule, ...layoutModules],
  declarations: [],
  exports: [MainModule, ...layoutModules]
>>>>>>> eece5ec4
})
export class LayoutModule {}<|MERGE_RESOLUTION|>--- conflicted
+++ resolved
@@ -42,50 +42,8 @@
 ];
 
 @NgModule({
-<<<<<<< HEAD
-  imports: [
-    MainModule,
-    LandingPageLayoutModule,
-    OrderHistoryPageLayoutModule,
-    CartPageLayoutModule,
-    CategoryPageLayoutModule,
-    ProductListPageLayoutModule,
-    MultiStepCheckoutPageLayoutModule,
-    OrderDetailsPageLayoutModule,
-    OrderConfirmationPageLayoutModule,
-    ProductDetailsPageLayoutModule,
-    RegisterLayoutModule,
-    LoginPageLayoutModule,
-    StoreFinderPageLayoutModule,
-    StoreListPageLayoutModule,
-    SalePageLayoutModule,
-    HelpPageLayoutModule,
-    ContactPageLayoutModule
-  ],
-  declarations: [],
-  exports: [
-    MainModule,
-    LandingPageLayoutModule,
-    OrderHistoryPageLayoutModule,
-    CartPageLayoutModule,
-    CategoryPageLayoutModule,
-    ProductListPageLayoutModule,
-    MultiStepCheckoutPageLayoutModule,
-    OrderDetailsPageLayoutModule,
-    OrderConfirmationPageLayoutModule,
-    ProductDetailsPageLayoutModule,
-    RegisterLayoutModule,
-    LoginPageLayoutModule,
-    StoreFinderPageLayoutModule,
-    StoreListPageLayoutModule,
-    SalePageLayoutModule,
-    HelpPageLayoutModule,
-    ContactPageLayoutModule
-  ]
-=======
   imports: [MainModule, ...layoutModules],
   declarations: [],
   exports: [MainModule, ...layoutModules]
->>>>>>> eece5ec4
 })
 export class LayoutModule {}