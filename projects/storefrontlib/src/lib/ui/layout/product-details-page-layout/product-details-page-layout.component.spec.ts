import { ComponentsModule } from './../../components/components.module';
import { async, ComponentFixture, TestBed } from '@angular/core/testing';

import { ProductDetailsPageLayoutComponent } from './product-details-page-layout.component';
import {
  DynamicSlotComponent,
  ComponentWrapperDirective
} from '../../../cms/components';
import { ProductDetailsComponent } from '../../../product/components/product-details/container/product-details.component';
import { MaterialModule } from '../../../material.module';
import { ProductAttributesComponent } from '../../../product/components/product-details/product-attributes/product-attributes.component';
import { ProductImagesComponent } from '../../../product/components/product-details/product-images/product-images.component';
import { ProductSummaryComponent } from '../../../product/components/product-details/product-summary/product-summary.component';
import { AddToCartComponent } from '../../../cart/components/add-to-cart/add-to-cart.component';
import { ProductReviewsComponent } from '../../../product/components/product-details/product-reviews/product-reviews.component';
import { StoreModule, combineReducers } from '@ngrx/store';
import * as fromRoot from '../../../routing/store';
import * as fromProduct from '../../../product/store/reducers';
import * as fromCmsReducer from '../../../cms/store/reducers';
import * as fromAuthStore from '../../../auth/store/reducers';
import { ReactiveFormsModule } from '@angular/forms';
import {
  NgbTabsetModule,
  NgbAccordionModule
} from '@ng-bootstrap/ng-bootstrap';
<<<<<<< HEAD
import { OutletDirective } from '../../../outlet';
=======
import { ProductService } from '../../../product/services';
>>>>>>> bf261c09

describe('ProductDetailsPageLayoutComponent', () => {
  let component: ProductDetailsPageLayoutComponent;
  let fixture: ComponentFixture<ProductDetailsPageLayoutComponent>;

  beforeEach(async(() => {
    TestBed.configureTestingModule({
      imports: [
        MaterialModule,
        NgbTabsetModule,
        NgbAccordionModule,
        ReactiveFormsModule,
        StoreModule.forRoot({
          ...fromRoot.getReducers(),
          products: combineReducers(fromProduct.getReducers()),
          cms: combineReducers(fromCmsReducer.getReducers()),
          auth: combineReducers(fromAuthStore.getReducers())
        }),
        ComponentsModule
      ],
      providers: [ProductService],
      declarations: [
        ProductDetailsPageLayoutComponent,
        DynamicSlotComponent,
        ComponentWrapperDirective,
        ProductDetailsComponent,
        ProductAttributesComponent,
        ProductImagesComponent,
        ProductSummaryComponent,
        ProductReviewsComponent,
        AddToCartComponent,
        OutletDirective
      ]
    }).compileComponents();
  }));

  beforeEach(() => {
    fixture = TestBed.createComponent(ProductDetailsPageLayoutComponent);
    component = fixture.componentInstance;
    fixture.detectChanges();
  });

  it('should create', () => {
    expect(component).toBeTruthy();
  });
});<|MERGE_RESOLUTION|>--- conflicted
+++ resolved
@@ -23,11 +23,8 @@
   NgbTabsetModule,
   NgbAccordionModule
 } from '@ng-bootstrap/ng-bootstrap';
-<<<<<<< HEAD
 import { OutletDirective } from '../../../outlet';
-=======
 import { ProductService } from '../../../product/services';
->>>>>>> bf261c09
 
 describe('ProductDetailsPageLayoutComponent', () => {
   let component: ProductDetailsPageLayoutComponent;
