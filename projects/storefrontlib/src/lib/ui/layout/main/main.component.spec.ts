--- conflicted
+++ resolved
@@ -20,7 +20,7 @@
 import * as fromUserReducer from '../../../user/store/reducers';
 import * as fromSCStore from './../../../site-context/shared/store';
 import * as fromCmsReducer from '../../../cms/store/reducers';
-import * as fromAuth from '@auth/store';
+import * as fromAuth from '../../../auth/store';
 
 class MockConfigService {
   server = {
@@ -45,18 +45,11 @@
         RouterTestingModule,
         MaterialModule,
         StoreModule.forRoot({
-<<<<<<< HEAD
-          ...fromRoot.reducers,
-          user: combineReducers(fromUserReducer.reducers),
-          siteContext: combineReducers(fromSCStore.reducers),
-          cms: combineReducers(fromCmsReducer.reducers),
-          auth: combineReducers(fromAuth.reducers)
-=======
           ...fromRoot.getReducers(),
           user: combineReducers(fromUserReducer.getReducers()),
           siteContext: combineReducers(fromSCStore.getReducers()),
-          cms: combineReducers(fromCmsReducer.getReducers())
->>>>>>> 4029b34a
+          cms: combineReducers(fromCmsReducer.getReducers()),
+          auth: combineReducers(fromAuth.reducers)
         }),
         GlobalMessageModule
       ],
