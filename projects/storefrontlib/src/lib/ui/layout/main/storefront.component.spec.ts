import { Component } from '@angular/core';
import { async, ComponentFixture, TestBed } from '@angular/core/testing';
import { RouterTestingModule } from '@angular/router/testing';

import { ConfigurableRoutesService } from '@spartacus/core';
import { StorefrontComponent } from './storefront.component';
<<<<<<< HEAD
import { HeaderComponent } from '../header/header.component';
import { FooterComponent } from '../footer/footer.component';
import { RouterTestingModule } from '@angular/router/testing';
import { ComponentWrapperDirective } from '../../../cms/components';
import { GlobalMessageModule } from '../../../global-message/global-message.module';
import { StoreModule } from '@ngrx/store';
import { EffectsModule } from '@ngrx/effects';
import { OccSiteService } from '../../../../../../core/src/site-context/occ/occ-site.service';
import { SiteContextModule } from '../../../site-context/site-context.module';
import { LoginComponent } from '../../../user/components/login/login.component';
import * as fromUserReducer from '../../../user/store/reducers';
import * as fromCmsReducer from '../../../cms/store/reducers';
import * as fromAuth from '../../../auth/store';
import { TertiaryBarComponent } from '../header/tertiary-bar/tertiary-bar.component';
import { OutletDirective } from '../../../outlet';
import {
  PWAModuleConfig,
  defaultPWAModuleConfig
} from '../../../pwa/pwa.module-config';
import { PwaModule } from '../../../pwa/pwa.module';
import { SiteContextConfig, ConfigurableRoutesService } from '@spartacus/core';
import { GlobalMessageService } from '../../../global-message/facade/global-message.service';
import { Component, Input } from '@angular/core';

@Component({
  selector: 'cx-dynamic-slot',
  template: 'MockDynamicSlotComponent'
})
export class MockDynamicSlotComponent {
  @Input()
  position: string;
}
=======
>>>>>>> ec9d6427

@Component({
  selector: 'cx-header',
  template: ''
})
class MockHeaderComponent {}

@Component({
  selector: 'cx-global-message',
  template: ''
})
class MockGlobalMessagerComponent {}

@Component({
  selector: 'cx-footer',
  template: ''
})
class MockFooterComponent {}

class MockConfigurableRoutesService {
  changeLanguage() {}
}

describe('StorefrontComponent', () => {
  let component: StorefrontComponent;
  let fixture: ComponentFixture<StorefrontComponent>;

  beforeEach(async(() => {
    TestBed.configureTestingModule({
      imports: [RouterTestingModule],
      declarations: [
        StorefrontComponent,
<<<<<<< HEAD
        HeaderComponent,
        FooterComponent,
        MockDynamicSlotComponent,
        ComponentWrapperDirective,
        HeaderSkipperComponent,
        TertiaryBarComponent,
        MobileMenuComponent,
        LoginComponent,
        OutletDirective
=======
        MockHeaderComponent,
        MockGlobalMessagerComponent,
        MockFooterComponent
>>>>>>> ec9d6427
      ],
      providers: [
        {
          provide: ConfigurableRoutesService,
          useClass: MockConfigurableRoutesService
        }
      ]
    }).compileComponents();
  }));

  beforeEach(() => {
    fixture = TestBed.createComponent(StorefrontComponent);
    component = fixture.componentInstance;
    fixture.detectChanges();
  });

  it('should create', () => {
    expect(component).toBeTruthy();
  });
});<|MERGE_RESOLUTION|>--- conflicted
+++ resolved
@@ -4,41 +4,6 @@
 
 import { ConfigurableRoutesService } from '@spartacus/core';
 import { StorefrontComponent } from './storefront.component';
-<<<<<<< HEAD
-import { HeaderComponent } from '../header/header.component';
-import { FooterComponent } from '../footer/footer.component';
-import { RouterTestingModule } from '@angular/router/testing';
-import { ComponentWrapperDirective } from '../../../cms/components';
-import { GlobalMessageModule } from '../../../global-message/global-message.module';
-import { StoreModule } from '@ngrx/store';
-import { EffectsModule } from '@ngrx/effects';
-import { OccSiteService } from '../../../../../../core/src/site-context/occ/occ-site.service';
-import { SiteContextModule } from '../../../site-context/site-context.module';
-import { LoginComponent } from '../../../user/components/login/login.component';
-import * as fromUserReducer from '../../../user/store/reducers';
-import * as fromCmsReducer from '../../../cms/store/reducers';
-import * as fromAuth from '../../../auth/store';
-import { TertiaryBarComponent } from '../header/tertiary-bar/tertiary-bar.component';
-import { OutletDirective } from '../../../outlet';
-import {
-  PWAModuleConfig,
-  defaultPWAModuleConfig
-} from '../../../pwa/pwa.module-config';
-import { PwaModule } from '../../../pwa/pwa.module';
-import { SiteContextConfig, ConfigurableRoutesService } from '@spartacus/core';
-import { GlobalMessageService } from '../../../global-message/facade/global-message.service';
-import { Component, Input } from '@angular/core';
-
-@Component({
-  selector: 'cx-dynamic-slot',
-  template: 'MockDynamicSlotComponent'
-})
-export class MockDynamicSlotComponent {
-  @Input()
-  position: string;
-}
-=======
->>>>>>> ec9d6427
 
 @Component({
   selector: 'cx-header',
@@ -71,21 +36,9 @@
       imports: [RouterTestingModule],
       declarations: [
         StorefrontComponent,
-<<<<<<< HEAD
-        HeaderComponent,
-        FooterComponent,
-        MockDynamicSlotComponent,
-        ComponentWrapperDirective,
-        HeaderSkipperComponent,
-        TertiaryBarComponent,
-        MobileMenuComponent,
-        LoginComponent,
-        OutletDirective
-=======
         MockHeaderComponent,
         MockGlobalMessagerComponent,
         MockFooterComponent
->>>>>>> ec9d6427
       ],
       providers: [
         {
