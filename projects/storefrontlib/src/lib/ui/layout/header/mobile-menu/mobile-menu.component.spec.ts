import { HttpClientTestingModule } from '@angular/common/http/testing';
import { async, ComponentFixture, TestBed } from '@angular/core/testing';
import { RouterTestingModule } from '@angular/router/testing';
import { EffectsModule } from '@ngrx/effects';
import { provideMockActions } from '@ngrx/effects/testing';
import { combineReducers, StoreModule } from '@ngrx/store';
import { of } from 'rxjs';
import * as fromAuth from '../../../../auth/store';
import * as fromCms from '../../../../cms/store';
import * as fromRoot from '../../../../routing/store';
import * as fromUser from '../../../../user/store';
import { CmsModule } from './../../../../cms/cms.module';
import { LoginModule } from './../../../../user/components/login/login.module';
import { MobileMenuComponent } from './mobile-menu.component';
import { By } from '@angular/platform-browser';
import { CmsModuleConfig } from '../../../../cms/cms-module-config';
<<<<<<< HEAD
import { PwaModule } from 'projects/storefrontlib/src/lib/pwa/pwa.module';
import {
  PWAModuleConfig,
  defaultPWAModuleConfig
} from 'projects/storefrontlib/src/lib/pwa/pwa.module-config';
=======
import { SiteContextConfig } from '@spartacus/core';
import { SiteContextModule } from '../../../../site-context';
>>>>>>> fbe83ed1

describe('MobileMenuComponent', () => {
  let component: MobileMenuComponent;
  let fixture: ComponentFixture<MobileMenuComponent>;

  beforeEach(async(() => {
    TestBed.configureTestingModule({
      imports: [
        LoginModule,
        CmsModule,
        RouterTestingModule,
        HttpClientTestingModule,
        StoreModule.forRoot({
          ...fromRoot.getReducers(),
          user: combineReducers(fromUser.getReducers()),
          auth: combineReducers(fromAuth.getReducers())
        }),
        EffectsModule.forRoot(fromCms.effects),
<<<<<<< HEAD
        PwaModule
      ],
      declarations: [
        MobileMenuComponent,
        LanguageSelectorComponent,
        CurrencySelectorComponent
=======
        SiteContextModule
>>>>>>> fbe83ed1
      ],
      declarations: [MobileMenuComponent],
      providers: [
        provideMockActions(() => of()),
        fromCms.NavigationEntryItemEffects,
        {
          provide: CmsModuleConfig,
          useValue: { site: 'en' }
        },
        {
          provide: SiteContextConfig,
          useExisting: CmsModuleConfig
        },
        {
          provide: PWAModuleConfig,
          useValue: defaultPWAModuleConfig
        }
      ]
    }).compileComponents();
  }));

  beforeEach(() => {
    fixture = TestBed.createComponent(MobileMenuComponent);
    component = fixture.componentInstance;
    fixture.detectChanges();
  });

  it('should create', () => {
    expect(component).toBeTruthy();
  });

  describe('UI tests', () => {
    it('should contain the hamburger', () => {
      expect(
        fixture.debugElement.query(By.css('button.hamburger'))
      ).not.toBeNull();
    });

    it('should contain the login status component', () => {
      expect(fixture.debugElement.query(By.css('y-login'))).not.toBeNull();
    });

    it('should contain the Site Context components', () => {
      expect(
        fixture.debugElement.query(By.css('y-language-selector'))
      ).not.toBeNull();
      expect(
        fixture.debugElement.query(By.css('y-currency-selector'))
      ).not.toBeNull();
    });

    describe('Dynamic slots', () => {
      it('should contain the NavigationBar', () => {
        expect(
          fixture.debugElement.query(
            By.css('y-dynamic-slot[position="NavigationBar"]')
          )
        ).not.toBeNull();
      });
    });

    describe('toggleMenu', () => {
      it('should open or close menu', () => {
        component.showMenu = false;
        component.toggleMenu();

        expect(component.showMenu).toBe(true);

        component.toggleMenu();
        expect(component.showMenu).toBe(false);
      });
    });
  });
});<|MERGE_RESOLUTION|>--- conflicted
+++ resolved
@@ -14,16 +14,13 @@
 import { MobileMenuComponent } from './mobile-menu.component';
 import { By } from '@angular/platform-browser';
 import { CmsModuleConfig } from '../../../../cms/cms-module-config';
-<<<<<<< HEAD
 import { PwaModule } from 'projects/storefrontlib/src/lib/pwa/pwa.module';
 import {
   PWAModuleConfig,
   defaultPWAModuleConfig
 } from 'projects/storefrontlib/src/lib/pwa/pwa.module-config';
-=======
 import { SiteContextConfig } from '@spartacus/core';
 import { SiteContextModule } from '../../../../site-context';
->>>>>>> fbe83ed1
 
 describe('MobileMenuComponent', () => {
   let component: MobileMenuComponent;
@@ -42,16 +39,8 @@
           auth: combineReducers(fromAuth.getReducers())
         }),
         EffectsModule.forRoot(fromCms.effects),
-<<<<<<< HEAD
-        PwaModule
-      ],
-      declarations: [
-        MobileMenuComponent,
-        LanguageSelectorComponent,
-        CurrencySelectorComponent
-=======
+        PwaModule,
         SiteContextModule
->>>>>>> fbe83ed1
       ],
       declarations: [MobileMenuComponent],
       providers: [
