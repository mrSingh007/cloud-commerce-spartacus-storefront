import { Component, Input } from '@angular/core';
import { async, ComponentFixture, TestBed } from '@angular/core/testing';
import { By } from '@angular/platform-browser';
import { RouterTestingModule } from '@angular/router/testing';
<<<<<<< HEAD
import {
  ServiceWorkerModule,
  ɵangular_packages_service_worker_service_worker_b as RegistrationOptions
} from '@angular/service-worker';

import { provideMockActions } from '@ngrx/effects/testing';
import { StoreModule } from '@ngrx/store';
import { EffectsModule } from '@ngrx/effects';

import { of } from 'rxjs';

import { PwaModule } from 'projects/storefrontlib/src/lib/pwa/pwa.module';
import {
  PWAModuleConfig,
  defaultPWAModuleConfig
} from 'projects/storefrontlib/src/lib/pwa/pwa.module-config';

import { SiteContextModule } from '../../../../site-context';
import * as fromAuth from '../../../../auth/store';
import { CmsModuleConfig } from '../../../../cms/cms-module-config';
import { CmsModule } from './../../../../cms/cms.module';
import * as fromCms from '../../../../cms/store';
import * as fromUser from '../../../../user/store';
import { LoginModule } from './../../../../user/components/login/login.module';
=======
>>>>>>> ae1bdd74

import { MobileMenuComponent } from './mobile-menu.component';
import { OccConfig } from '@spartacus/core';

@Component({
  selector: 'cx-language-selector',
  template: ''
})
class MockLanguageSelectorComponent {}

@Component({
  selector: 'cx-currency-selector',
  template: ''
})
class MockCurrencySelectorComponent {}

@Component({
  selector: 'cx-dynamic-slot',
  template: ''
})
class MockDynamicSlotComponent {
  @Input()
  position: string;
}

@Component({
  selector: 'cx-login',
  template: ''
})
class MockLoginComponent {}

@Component({
  selector: 'cx-add-to-home-screen-btn',
  template: ''
})
class MockAddToHomeScreenBtnComponent {}

describe('MobileMenuComponent', () => {
  let component: MobileMenuComponent;
  let fixture: ComponentFixture<MobileMenuComponent>;

  beforeEach(async(() => {
    TestBed.configureTestingModule({
<<<<<<< HEAD
      imports: [
        LoginModule,
        CmsModule,
        RouterTestingModule,
        HttpClientTestingModule,
        StoreModule.forRoot({}),
        StoreModule.forFeature('user', fromUser.getReducers()),
        StoreModule.forFeature('auth', fromAuth.getReducers()),
        EffectsModule.forRoot(fromCms.effects),
        PwaModule,
        ServiceWorkerModule,
        SiteContextModule
      ],
      declarations: [MobileMenuComponent],
      providers: [
        provideMockActions(() => of()),
        fromCms.NavigationEntryItemEffects,
        {
          provide: CmsModuleConfig,
          useValue: { site: 'en' }
        },
        {
          provide: OccConfig,
          useExisting: CmsModuleConfig
        },
        {
          provide: PWAModuleConfig,
          useValue: defaultPWAModuleConfig
        },
        {
          provide: RegistrationOptions,
          useValue: MockPwaRegistrationOptions
        }
=======
      imports: [RouterTestingModule],
      declarations: [
        MobileMenuComponent,
        MockDynamicSlotComponent,
        MockLanguageSelectorComponent,
        MockCurrencySelectorComponent,
        MockLoginComponent,
        MockAddToHomeScreenBtnComponent
>>>>>>> ae1bdd74
      ]
    }).compileComponents();
  }));

  beforeEach(() => {
    fixture = TestBed.createComponent(MobileMenuComponent);
    component = fixture.componentInstance;
    fixture.detectChanges();
  });

  it('should create', () => {
    expect(component).toBeTruthy();
  });

  describe('UI tests', () => {
    it('should contain the hamburger', () => {
      expect(
        fixture.debugElement.query(By.css('button.hamburger'))
      ).not.toBeNull();
    });

    it('should contain the login status component', () => {
      expect(fixture.debugElement.query(By.css('cx-login'))).not.toBeNull();
    });

    it('should contain the Site Context components', () => {
      expect(
        fixture.debugElement.query(By.css('cx-language-selector'))
      ).not.toBeNull();
      expect(
        fixture.debugElement.query(By.css('cx-currency-selector'))
      ).not.toBeNull();
    });

    describe('Dynamic slots', () => {
      it('should contain the NavigationBar', () => {
        expect(
          fixture.debugElement.query(
            By.css('cx-dynamic-slot[position="NavigationBar"]')
          )
        ).not.toBeNull();
      });
    });

    describe('toggleMenu', () => {
      it('should open or close menu', () => {
        component.showMenu = false;
        component.toggleMenu();

        expect(component.showMenu).toBe(true);

        component.toggleMenu();
        expect(component.showMenu).toBe(false);
      });
    });
  });
});<|MERGE_RESOLUTION|>--- conflicted
+++ resolved
@@ -2,36 +2,8 @@
 import { async, ComponentFixture, TestBed } from '@angular/core/testing';
 import { By } from '@angular/platform-browser';
 import { RouterTestingModule } from '@angular/router/testing';
-<<<<<<< HEAD
-import {
-  ServiceWorkerModule,
-  ɵangular_packages_service_worker_service_worker_b as RegistrationOptions
-} from '@angular/service-worker';
-
-import { provideMockActions } from '@ngrx/effects/testing';
-import { StoreModule } from '@ngrx/store';
-import { EffectsModule } from '@ngrx/effects';
-
-import { of } from 'rxjs';
-
-import { PwaModule } from 'projects/storefrontlib/src/lib/pwa/pwa.module';
-import {
-  PWAModuleConfig,
-  defaultPWAModuleConfig
-} from 'projects/storefrontlib/src/lib/pwa/pwa.module-config';
-
-import { SiteContextModule } from '../../../../site-context';
-import * as fromAuth from '../../../../auth/store';
-import { CmsModuleConfig } from '../../../../cms/cms-module-config';
-import { CmsModule } from './../../../../cms/cms.module';
-import * as fromCms from '../../../../cms/store';
-import * as fromUser from '../../../../user/store';
-import { LoginModule } from './../../../../user/components/login/login.module';
-=======
->>>>>>> ae1bdd74
 
 import { MobileMenuComponent } from './mobile-menu.component';
-import { OccConfig } from '@spartacus/core';
 
 @Component({
   selector: 'cx-language-selector',
@@ -72,41 +44,6 @@
 
   beforeEach(async(() => {
     TestBed.configureTestingModule({
-<<<<<<< HEAD
-      imports: [
-        LoginModule,
-        CmsModule,
-        RouterTestingModule,
-        HttpClientTestingModule,
-        StoreModule.forRoot({}),
-        StoreModule.forFeature('user', fromUser.getReducers()),
-        StoreModule.forFeature('auth', fromAuth.getReducers()),
-        EffectsModule.forRoot(fromCms.effects),
-        PwaModule,
-        ServiceWorkerModule,
-        SiteContextModule
-      ],
-      declarations: [MobileMenuComponent],
-      providers: [
-        provideMockActions(() => of()),
-        fromCms.NavigationEntryItemEffects,
-        {
-          provide: CmsModuleConfig,
-          useValue: { site: 'en' }
-        },
-        {
-          provide: OccConfig,
-          useExisting: CmsModuleConfig
-        },
-        {
-          provide: PWAModuleConfig,
-          useValue: defaultPWAModuleConfig
-        },
-        {
-          provide: RegistrationOptions,
-          useValue: MockPwaRegistrationOptions
-        }
-=======
       imports: [RouterTestingModule],
       declarations: [
         MobileMenuComponent,
@@ -115,7 +52,6 @@
         MockCurrencySelectorComponent,
         MockLoginComponent,
         MockAddToHomeScreenBtnComponent
->>>>>>> ae1bdd74
       ]
     }).compileComponents();
   }));
