--- conflicted
+++ resolved
@@ -1,24 +1,13 @@
 <div class="y-mobile-menu">
 
-<<<<<<< HEAD
   <div class="y-mobile-menu__control">
-    <button class="hamburger hamburger--squeeze" type="button" (click)="showMenu = !showMenu" [ngClass]="{ 'is-active': showMenu }"
+    <button class="hamburger hamburger--squeeze" type="button" (click)="toggleMenu()" [ngClass]="{ 'is-active': showMenu }"
       [attr.aria-expanded]="showMenu" aria-label="Menu" aria-controls="header-account-container, header-categories-container, header-locale-container">
       <span class="hamburger-box">
         <span class="hamburger-inner"></span>
       </span>
     </button>
   </div>
-=======
-      <div class="y-mobile-menu__control">
-            <button class="hamburger hamburger--squeeze" type="button" (click)="toggleMenu()" [ngClass]="{ 'is-active': showMenu }"
-                  [attr.aria-expanded]="showMenu" aria-label="Menu" aria-controls="header-account-container, header-categories-container, header-locale-container">
-                  <span class="hamburger-box">
-                        <span class="hamburger-inner"></span>
-                  </span>
-            </button>
-      </div>
->>>>>>> d288cfdf
 
   <div class="y-mobile-menu__content" [attr.aria-hidden]="!showMenu">
     <div class="y-mobile-menu__components">
@@ -34,6 +23,5 @@
       </div>
     </div>
   </div>
-
-      <div *ngIf="showMenu" class="y-mobile-menu__overlay" (click)="toggleMenu()"></div>
+  <div *ngIf="showMenu" class="y-mobile-menu__overlay" (click)="toggleMenu()"></div>
 </div>