--- conflicted
+++ resolved
@@ -1,29 +1,6 @@
 <div class="cx-mobile-menu">
 
-<<<<<<< HEAD
-      <div class="cx-mobile-menu__control">
-            <button class="hamburger hamburger--squeeze" type="button" (click)="toggleMenu()" [ngClass]="{ 'is-active': showMenu }"
-                  [attr.aria-expanded]="showMenu" aria-label="Menu" aria-controls="header-account-container, header-categories-container, header-locale-container">
-                  <span class="hamburger-box">
-                        <span class="hamburger-inner"></span>
-                  </span>
-            </button>
-      </div>
-
-      <div class="cx-mobile-menu__content" [attr.aria-hidden]="!showMenu">
-            <div class="cx-mobile-menu__components">
-                  <cx-login></cx-login>
-                  <cx-dynamic-slot position="NavigationBar" class="d-block d-lg-none"></cx-dynamic-slot>
-                  <div class="cx-mobile-menu__locale">
-                        <cx-language-selector></cx-language-selector>
-                        <cx-currency-selector></cx-currency-selector>
-                  </div>
-            </div>
-      </div>
-
-      <div *ngIf="showMenu" class="cx-mobile-menu__overlay" (click)="toggleMenu()"></div>
-=======
-  <div class="y-mobile-menu__control">
+  <div class="cx-mobile-menu__control">
     <button class="hamburger hamburger--squeeze" type="button" (click)="toggleMenu()" [ngClass]="{ 'is-active': showMenu }"
       [attr.aria-expanded]="showMenu" aria-label="Menu" aria-controls="header-account-container, header-categories-container, header-locale-container">
       <span class="hamburger-box">
@@ -32,13 +9,13 @@
     </button>
   </div>
 
-  <div class="y-mobile-menu__content" [attr.aria-hidden]="!showMenu">
-    <div class="y-mobile-menu__components">
-      <y-login></y-login>
-      <y-dynamic-slot position="NavigationBar" class="d-block d-lg-none"></y-dynamic-slot>
-      <div class="y-mobile-menu__locale">
-        <y-language-selector></y-language-selector>
-        <y-currency-selector></y-currency-selector>
+  <div class="cx-mobile-menu__content" [attr.aria-hidden]="!showMenu">
+    <div class="cx-mobile-menu__components">
+      <cx-login></cx-login>
+      <cx-dynamic-slot position="NavigationBar" class="d-block d-lg-none"></cx-dynamic-slot>
+      <div class="cx-mobile-menu__locale">
+        <cx-language-selector></cx-language-selector>
+        <cx-currency-selector></cx-currency-selector>
       </div>
       <!-- temporary solution -->
       <cx-add-to-home-screen-btn>
@@ -48,6 +25,5 @@
       </cx-add-to-home-screen-btn>
     </div>
   </div>
-  <div *ngIf="showMenu" class="y-mobile-menu__overlay" (click)="toggleMenu()"></div>
->>>>>>> 34d6a6c2
+  <div *ngIf="showMenu" class="cx-mobile-menu__overlay" (click)="toggleMenu()"></div>
 </div>