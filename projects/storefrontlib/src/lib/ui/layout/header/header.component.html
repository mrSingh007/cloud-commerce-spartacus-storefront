<!--
<y-cookie-confirmation></y-cookie-confirmation>
-->

<div id="top" class="top-header">
    <mat-card fxLayout="row" fxLayoutAlign="start start">
        <y-dynamic-slot position="SiteLogo" fxFlex></y-dynamic-slot>
        <y-dynamic-slot position="SearchBox" fxFlex="50%"></y-dynamic-slot>
        <y-dynamic-slot position="MiniCart" fxLayout="row" fxLayoutAlign="start start"></y-dynamic-slot>
<<<<<<< HEAD
        <div class = "storeFinder">
          <y-dynamic-slot position="StoreFinderSlot"></y-dynamic-slot>
        </div>
=======
        <y-dynamic-slot position="StoreFinder" class="storeFinder" ></y-dynamic-slot>
>>>>>>> 3547ebfb
        <y-login></y-login>
        <y-dynamic-slot position="HeaderLinks"></y-dynamic-slot>
        <y-currency-selector></y-currency-selector>
        <y-language-selector></y-language-selector>
    </mat-card>
    <mat-progress-bar mode="indeterminate"></mat-progress-bar>
</div>

<!--
    The HomepageNavLink is a mistake in the sample data...
    <y-dynamic-slot position="HomepageNavLink" ></y-dynamic-slot>
-->

<div class="navigation-header">
    <y-dynamic-slot position="NavigationBar"></y-dynamic-slot>
    <y-dynamic-slot position="BottomHeader"></y-dynamic-slot>
</div><|MERGE_RESOLUTION|>--- conflicted
+++ resolved
@@ -7,13 +7,7 @@
         <y-dynamic-slot position="SiteLogo" fxFlex></y-dynamic-slot>
         <y-dynamic-slot position="SearchBox" fxFlex="50%"></y-dynamic-slot>
         <y-dynamic-slot position="MiniCart" fxLayout="row" fxLayoutAlign="start start"></y-dynamic-slot>
-<<<<<<< HEAD
-        <div class = "storeFinder">
-          <y-dynamic-slot position="StoreFinderSlot"></y-dynamic-slot>
-        </div>
-=======
         <y-dynamic-slot position="StoreFinder" class="storeFinder" ></y-dynamic-slot>
->>>>>>> 3547ebfb
         <y-login></y-login>
         <y-dynamic-slot position="HeaderLinks"></y-dynamic-slot>
         <y-currency-selector></y-currency-selector>
