--- conflicted
+++ resolved
@@ -2,21 +2,13 @@
 import { CmsModuleConfig } from './cms/cms-module-config';
 import { OccConfig } from '@spartacus/core';
 import { RoutingModuleConfig } from './routing/routing-module-config';
-<<<<<<< HEAD
-import { SiteContextModuleConfig } from './site-context/site-context-module-config';
 import { PWAModuleConfig } from './pwa/pwa.module-config';
-=======
 import { SiteContextConfig } from '@spartacus/core';
->>>>>>> fbe83ed1
 
 export interface StorefrontModuleConfig
   extends AuthModuleConfig,
     CmsModuleConfig,
     OccConfig,
     RoutingModuleConfig,
-<<<<<<< HEAD
-    SiteContextModuleConfig,
-    PWAModuleConfig {}
-=======
-    SiteContextConfig {}
->>>>>>> fbe83ed1
+    PWAModuleConfig,
+    SiteContextConfig {}