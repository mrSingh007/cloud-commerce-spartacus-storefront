import { async, ComponentFixture, TestBed } from '@angular/core/testing';
import { ReactiveFormsModule } from '@angular/forms';
<<<<<<< HEAD
import { combineReducers, StoreModule } from '@ngrx/store';
import { Router, ActivatedRoute } from '@angular/router';
import { RouterTestingModule } from '@angular/router/testing';
=======
import { StoreModule } from '@ngrx/store';
>>>>>>> 6cdd3f2e

import { StoreFinderSearchComponent } from './store-finder-search.component';
import { WindowRef } from '../../services/window-ref';

import * as fromStore from '../../store';

const latitude = 10.1;
const longitude = 39.2;
const query = 'address';

const keyEvent = {
  key: 'Enter'
};
const badKeyEvent = {
  key: 'Enter95'
};

const coor: Coordinates = {
  latitude: latitude,
  longitude: longitude,
  accuracy: 0,
  altitude: null,
  altitudeAccuracy: null,
  heading: null,
  speed: null
};
const position = { coords: coor, timestamp: new Date().valueOf() };

class WindowRefMock {
  get nativeWindow(): any {
    return {
      navigator: {
        geolocation: {
          getCurrentPosition: function(callback: Function) {
            callback(position);
          }
        }
      }
    };
  }
}

describe('StoreFinderSearchComponent', () => {
  let component: StoreFinderSearchComponent;
  let fixture: ComponentFixture<StoreFinderSearchComponent>;
  let windowRef: WindowRef;
  let router: Router;
  let activatedRoute: ActivatedRoute;

  beforeEach(async(() => {
    TestBed.configureTestingModule({
      imports: [
        RouterTestingModule,
        ReactiveFormsModule,
        StoreModule.forRoot({}),
        StoreModule.forFeature('stores', fromStore.reducers)
      ],
      declarations: [StoreFinderSearchComponent],
      providers: [{ provide: WindowRef, useClass: WindowRefMock }]
    }).compileComponents();
  }));

  beforeEach(() => {
    fixture = TestBed.createComponent(StoreFinderSearchComponent);
    component = fixture.componentInstance;
    windowRef = TestBed.get(WindowRef);
    router = TestBed.get(Router);
    activatedRoute = TestBed.get(ActivatedRoute);

    spyOn(windowRef, 'nativeWindow').and.callThrough();
    spyOn(router, 'navigate');
    fixture.detectChanges();
  });

  it('should create', () => {
    expect(component).toBeTruthy();
  });

  it('should dispatch new query', () => {
    component.searchBox.setValue(query);
    component.findStores(component.searchBox.value);
    expect(router.navigate).toHaveBeenCalledWith(['find-stores'], {
      relativeTo: activatedRoute,
      queryParams: { query: query }
    });
  });

  it('should call onKey and dispatch query', () => {
    component.searchBox.setValue(query);
    component.onKey(keyEvent);
    expect(router.navigate).toHaveBeenCalledWith(['find-stores'], {
      relativeTo: activatedRoute,
      queryParams: { query: query }
    });
  });

  it('should only call onKey', () => {
    component.onKey(badKeyEvent);
    expect(router.navigate).not.toHaveBeenCalled();
  });

  it('should view stores near by my location', () => {
    component.viewStoresWithMyLoc();
    expect(router.navigate).toHaveBeenCalledWith(['find-stores'], {
      relativeTo: activatedRoute,
      queryParams: { latitude: latitude, longitude: longitude }
    });
  });
});<|MERGE_RESOLUTION|>--- conflicted
+++ resolved
@@ -1,12 +1,8 @@
 import { async, ComponentFixture, TestBed } from '@angular/core/testing';
 import { ReactiveFormsModule } from '@angular/forms';
-<<<<<<< HEAD
-import { combineReducers, StoreModule } from '@ngrx/store';
+import { StoreModule } from '@ngrx/store';
 import { Router, ActivatedRoute } from '@angular/router';
 import { RouterTestingModule } from '@angular/router/testing';
-=======
-import { StoreModule } from '@ngrx/store';
->>>>>>> 6cdd3f2e
 
 import { StoreFinderSearchComponent } from './store-finder-search.component';
 import { WindowRef } from '../../services/window-ref';
