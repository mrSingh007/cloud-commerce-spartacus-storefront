--- conflicted
+++ resolved
@@ -90,17 +90,10 @@
   function configureTestBed(): void {
     const bed = TestBed.configureTestingModule({
       imports: [
-<<<<<<< HEAD
-        SpinnerModule,
-        StoreModule.forRoot({
-          ...fromRoot.getReducers(),
-          stores: combineReducers(fromReducers.reducers)
-        }),
-=======
         StoreModule.forRoot({}),
         StoreModule.forFeature('stores', fromReducers.reducers),
->>>>>>> 6cdd3f2e
-        RouterTestingModule
+        RouterTestingModule,
+        SpinnerModule
       ],
       declarations: [StoreFinderGridComponent, StoreFinderListItemComponent],
       providers: [
