--- conflicted
+++ resolved
@@ -2,14 +2,10 @@
 @import 'functions';
 @import 'mixins';
 
-<<<<<<< HEAD
 // Loading
-$y-store-finder-list-loading-padding: 30px !default;
+$cx-store-finder-list-loading-padding: 30px !default;
 
-.y-store-finder-list-count {
-=======
 .cx-store-finder-list-count {
->>>>>>> 6cdd3f2e
   &__country-set {
     width: 100%;
   }
@@ -50,9 +46,9 @@
   }
 }
 
-.y-store-finder-list {
+.cx-store-finder-list {
   &__spinner {
-    padding-top: $y-store-finder-list-loading-padding;
-    padding-bottom: $y-store-finder-list-loading-padding;
+    padding-top: $cx-store-finder-list-loading-padding;
+    padding-bottom: $cx-store-finder-list-loading-padding;
   }
 }