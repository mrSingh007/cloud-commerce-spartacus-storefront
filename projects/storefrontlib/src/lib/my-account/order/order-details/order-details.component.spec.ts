--- conflicted
+++ resolved
@@ -2,19 +2,13 @@
 import { async, ComponentFixture, TestBed } from '@angular/core/testing';
 import { By } from '@angular/platform-browser';
 
-import { RoutingService } from '@spartacus/core';
+import { AuthService, RoutingService, UserToken } from '@spartacus/core';
 
 import { of, Observable } from 'rxjs';
 
 import createSpy = jasmine.createSpy;
 
 import { OrderDetailsComponent } from '../order-details/order-details.component';
-<<<<<<< HEAD
-import { UserToken } from '../../../auth';
-import { AuthService } from '../../../auth/facade/auth.service';
-=======
-import { AuthService, RoutingService, UserToken } from '@spartacus/core';
->>>>>>> 9ffa4dcf
 import { UserService } from '../../../user/facade/user.service';
 import { CardModule } from '../../../ui/components/card/card.module';
 
@@ -95,10 +89,6 @@
 describe('OrderDetailsComponent', () => {
   let component: OrderDetailsComponent;
   let fixture: ComponentFixture<OrderDetailsComponent>;
-<<<<<<< HEAD
-=======
-  let mockAuthService: AuthService;
->>>>>>> 9ffa4dcf
   let mockRoutingService: any;
   let mockUserService: any;
   let el: DebugElement;
@@ -113,12 +103,6 @@
         }
       })
     };
-<<<<<<< HEAD
-=======
-    mockAuthService = <AuthService>{
-      userToken$: of(<UserToken>{ userId: 'test' })
-    };
->>>>>>> 9ffa4dcf
     mockUserService = {
       orderDetails$: of(mockOrder),
       loadOrderDetails: createSpy(),
