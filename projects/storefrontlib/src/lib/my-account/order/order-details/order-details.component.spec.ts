--- conflicted
+++ resolved
@@ -1,20 +1,13 @@
 import { Component, Input, DebugElement } from '@angular/core';
 import { async, ComponentFixture, TestBed } from '@angular/core/testing';
 import { of } from 'rxjs';
-<<<<<<< HEAD
 import { By } from '@angular/platform-browser';
 import createSpy = jasmine.createSpy;
 
 import { OrderDetailsComponent } from '../order-details/order-details.component';
-import { RoutingService } from '../../../routing/facade/routing.service';
+import { RoutingService } from '@spartacus/core';
 import { UserService } from '../../../user/facade/user.service';
 import { AuthService } from '../../../auth/facade/auth.service';
-=======
-import * as NgrxStore from '@ngrx/store';
-import { CartService, CartDataService } from '../../../cart/services';
-import { RoutingService } from '@spartacus/core';
-import { CartSharedModule } from '../../../cart/components/cart-shared/cart-shared.module';
->>>>>>> 34a797f9
 import { CardModule } from '../../../ui/components/card/card.module';
 
 const mockOrder = {
