--- conflicted
+++ resolved
@@ -223,27 +223,6 @@
     this.domparser = new DOMParser();
   }
 
-<<<<<<< HEAD
-  private getParamsForPaymentProvider(paymentDetails: any) {
-    return {
-      card_cardType: this.cardTypes[paymentDetails.cardType.code],
-      card_accountNumber: paymentDetails.cardNumber,
-      card_expirationMonth: paymentDetails.expiryMonth,
-      card_expirationYear: paymentDetails.expiryYear,
-      card_cvNumber: paymentDetails.cvn,
-      card_defaultPayment: paymentDetails.defaultPayment,
-      billTo_firstName: paymentDetails.billingAddress.firstName,
-      billTo_lastName: paymentDetails.billingAddress.lastName,
-      billTo_street1: paymentDetails.billingAddress.line1,
-      billTo_street2: paymentDetails.billingAddress.line2,
-      billTo_city: paymentDetails.billingAddress.town,
-      billTo_state: paymentDetails.billingAddress.region.isocode.substr(
-        paymentDetails.billingAddress.region.isocode.indexOf('-') + 1
-      ),
-      billTo_country: paymentDetails.billingAddress.country.isocode,
-      billTo_postalCode: paymentDetails.billingAddress.postalCode
-    };
-=======
   private getPaymentSopResponseParams(
     paymentDetails: any,
     fromPaymentProvider: any,
@@ -299,12 +278,15 @@
     mappingLabels: any
   ) {
     const params = this.convertToMap(parameters);
-
     params[mappingLabels['hybris_account_holder_name']] =
       paymentDetails.accountHolderName;
     params[mappingLabels['hybris_card_type']] = paymentDetails.cardType.code;
     params[mappingLabels['hybris_card_number']] = paymentDetails.cardNumber;
-
+    // TODO: SPA-429, Occ does not seem to expect 'defaultPayment'
+    // even mappingLabels, which is a map returned from '/payment/sop/request?responseUrl=sampleUrl',
+    // does not contain something like 'hybris_card_defaultPayment'
+    params['card_defaultPayment'] = paymentDetails.defaultPayment;
+    // card_defaultPayment: paymentDetails.defaultPayment,
     if (mappingLabels['hybris_combined_expiry_date'] === 'true') {
       // tslint:disable-next-line:max-line-length
       params[mappingLabels['hybris_card_expiry_date']] =
@@ -319,7 +301,6 @@
     }
     params[mappingLabels['hybris_card_cvn']] = paymentDetails.cvn;
     return params;
->>>>>>> 440f04a9
   }
 
   private extractPaymentDetailsFromHtml(html: string): any {
