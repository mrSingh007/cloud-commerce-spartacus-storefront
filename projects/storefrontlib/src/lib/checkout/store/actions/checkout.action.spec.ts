--- conflicted
+++ resolved
@@ -1,14 +1,10 @@
 import * as fromAction from '../actions/checkout.action';
-<<<<<<< HEAD
 import {
   DeliveryModeList,
   Address,
   PaymentDetails,
   Order
 } from '@spartacus/core';
-=======
-import { Address } from '@spartacus/core';
->>>>>>> 17d6490b
 
 const userId = 'testUserId';
 const cartId = 'testCartId';
@@ -22,10 +18,6 @@
 };
 
 const address: Address = {
-<<<<<<< HEAD
-  id: 'testAddressId',
-=======
->>>>>>> 17d6490b
   firstName: 'John',
   lastName: 'Doe',
   titleCode: 'mr',
