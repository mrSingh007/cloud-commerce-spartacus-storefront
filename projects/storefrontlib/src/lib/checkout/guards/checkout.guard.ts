--- conflicted
+++ resolved
@@ -13,15 +13,10 @@
 export class CheckoutGuard implements CanActivate {
   constructor(private router: Router, private config: CheckoutConfig) {}
 
-<<<<<<< HEAD
   canActivate(route: ActivatedRouteSnapshot): Observable<boolean | UrlTree> {
     if (route.queryParams.express) {
       return of(this.router.parseUrl('/checkout/express'));
     }
-    return of(this.router.parseUrl(this.config.checkout.steps[0]));
-=======
-  canActivate(): Observable<boolean | UrlTree> {
     return of(this.router.parseUrl(this.config.checkout.steps[0].url));
->>>>>>> 2360999a
   }
 }