import { async, ComponentFixture, TestBed } from '@angular/core/testing';
import { StoreModule, Store, combineReducers } from '@ngrx/store';
import { PaymentFormComponent } from './payment-form.component';
import {
  ReactiveFormsModule,
  FormGroup,
  AbstractControl
} from '@angular/forms';
import { of } from 'rxjs';

import * as fromRoot from '../../../../routing/store';
import * as fromCheckout from '../../../store';
import * as fromCart from '../../../../cart/store';
import * as fromUser from '../../../../user/store';
import * as fromAuth from '@auth/store';

import { CheckoutService } from '../../../services/checkout.service';
import { CartService } from '../../../../cart/services/cart.service';
import { CartDataService } from '../../../../cart/services/cart-data.service';
import { RouterTestingModule } from '@angular/router/testing';

export class MockAbstractControl {
  hasError() {
    return true;
  }
  get touched() {
    return true;
  }
}

export class MockFormGroup {
  get() {}
}

const mockCardTypes = {
  cardTypes: [
    {
      code: 'amex',
      name: 'American Express'
    },
    {
      isocode: 'maestro',
      name: 'Maestro'
    }
  ]
};

const paymentDetails = {
  accountHolderName: 'Name',
  cardNumber: '123456789',
  cardType: 'Visa',
  expiryMonth: '01',
  expiryYear: '2022',
  cvn: '123'
};

describe('PaymentFormComponent', () => {
  let store: Store<fromCheckout.CheckoutState>;
  let component: PaymentFormComponent;
  let fixture: ComponentFixture<PaymentFormComponent>;
  let service: CheckoutService;

  let ac: AbstractControl;

  beforeEach(async(() => {
    TestBed.configureTestingModule({
      imports: [
        ReactiveFormsModule,
        RouterTestingModule,
        StoreModule.forRoot({
<<<<<<< HEAD
          ...fromRoot.reducers,
          cart: combineReducers(fromCart.reducers),
          user: combineReducers(fromUser.reducers),
          checkout: combineReducers(fromCheckout.reducers),
          auth: combineReducers(fromAuth.reducers)
=======
          ...fromRoot.getReducers(),
          cart: combineReducers(fromCart.getReducers()),
          user: combineReducers(fromUser.getReducers()),
          checkout: combineReducers(fromCheckout.getReducers())
>>>>>>> 4029b34a
        })
      ],
      declarations: [PaymentFormComponent],
      providers: [
        CheckoutService,
        CartService,
        CartDataService,
        { provide: FormGroup, useClass: MockFormGroup },
        { provide: AbstractControl, useClass: MockAbstractControl }
      ]
    }).compileComponents();
  }));

  beforeEach(() => {
    fixture = TestBed.createComponent(PaymentFormComponent);
    component = fixture.componentInstance;
    service = TestBed.get(CheckoutService);
    store = TestBed.get(Store);

    ac = TestBed.get(AbstractControl);

    spyOn(store, 'dispatch').and.callThrough();
    spyOn(ac, 'hasError').and.callThrough();
    spyOn(service, 'loadSupportedCardTypes').and.callThrough();

    spyOn(component.addPaymentInfo, 'emit').and.callThrough();
    spyOn(component.backStep, 'emit').and.callThrough();
    spyOn(component.payment, 'get').and.returnValue(ac);
  });

  it('should be created', () => {
    expect(component).toBeTruthy();
  });

  it('should call ngOnInit to get suppored card types if they do not exist', () => {
    spyOn(store, 'select').and.returnValue(of({}));
    component.ngOnInit();
    component.cardTypes$.subscribe(() => {
      expect(service.loadSupportedCardTypes).toHaveBeenCalled();
    });
  });

  it('should call ngOnInit to get suppored card types if they exist', () => {
    spyOn(store, 'select').and.returnValue(of(mockCardTypes));
    component.ngOnInit();
    component.cardTypes$.subscribe(data => {
      expect(data).toBe(mockCardTypes);
    });
  });

  it('should call paymentMethodSelected(paymentDetails)', () => {
    component.paymentMethodSelected(paymentDetails);
    expect(component.addPaymentInfo.emit).toHaveBeenCalledWith({
      payment: paymentDetails,
      newPayment: false
    });
  });

  it('should call toggleDefaultPaymentMethod() with defaultPayment flag set to false', () => {
    component.payment.value.defaultPayment = false;
    component.toggleDefaultPaymentMethod();
    expect(component.payment.value.defaultPayment).toBeTruthy();
  });

  it('should call toggleDefaultPaymentMethod() with defaultPayment flag set to false', () => {
    component.payment.value.defaultPayment = true;
    component.toggleDefaultPaymentMethod();
    expect(component.payment.value.defaultPayment).toBeFalsy();
  });

  it('should call addNewPaymentMethod()', () => {
    component.addNewPaymentMethod();
    expect(component.newPayment).toBeTruthy();
  });

  it('should call next()', () => {
    component.next();
    expect(component.addPaymentInfo.emit).toHaveBeenCalledWith({
      payment: component.payment.value,
      newPayment: true
    });
  });

  it('should call back()', () => {
    component.back();
    expect(component.backStep.emit).toHaveBeenCalled();
  });

  it('should call required(name: string)', () => {
    component.required('someName');
    expect(component.payment.get).toHaveBeenCalledWith('someName');
  });

  it('should call notSelected(name: string)', () => {
    component.notSelected('someName');
    expect(component.payment.get).toHaveBeenCalledWith('someName');
  });
});<|MERGE_RESOLUTION|>--- conflicted
+++ resolved
@@ -12,7 +12,7 @@
 import * as fromCheckout from '../../../store';
 import * as fromCart from '../../../../cart/store';
 import * as fromUser from '../../../../user/store';
-import * as fromAuth from '@auth/store';
+import * as fromAuth from '../../../../auth/store';
 
 import { CheckoutService } from '../../../services/checkout.service';
 import { CartService } from '../../../../cart/services/cart.service';
@@ -68,18 +68,11 @@
         ReactiveFormsModule,
         RouterTestingModule,
         StoreModule.forRoot({
-<<<<<<< HEAD
-          ...fromRoot.reducers,
-          cart: combineReducers(fromCart.reducers),
-          user: combineReducers(fromUser.reducers),
-          checkout: combineReducers(fromCheckout.reducers),
-          auth: combineReducers(fromAuth.reducers)
-=======
           ...fromRoot.getReducers(),
           cart: combineReducers(fromCart.getReducers()),
           user: combineReducers(fromUser.getReducers()),
-          checkout: combineReducers(fromCheckout.getReducers())
->>>>>>> 4029b34a
+          checkout: combineReducers(fromCheckout.getReducers()),
+          auth: combineReducers(fromAuth.reducers)
         })
       ],
       declarations: [PaymentFormComponent],
