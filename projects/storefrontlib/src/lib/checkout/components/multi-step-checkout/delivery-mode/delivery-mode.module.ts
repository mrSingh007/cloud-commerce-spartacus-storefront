import { NgModule } from '@angular/core';
import { CommonModule } from '@angular/common';
import { ReactiveFormsModule } from '@angular/forms';

import { I18nModule } from '@spartacus/core';
import { DeliveryModeComponent } from './delivery-mode.component';
<<<<<<< HEAD
import { ConfigModule, CmsConfig } from '@spartacus/core';

@NgModule({
  imports: [
    CommonModule,
    ReactiveFormsModule,
    I18nModule,
    ConfigModule.withConfig(<CmsConfig>{
      cmsComponents: {
        MultistepCheckoutDeliveryMode: {
          selector: 'cx-delivery-mode',
        },
      },
    }),
  ],
=======
import { SpinnerModule } from '../../../../ui/components/spinner/spinner.module';

@NgModule({
  imports: [CommonModule, ReactiveFormsModule, I18nModule, SpinnerModule],
>>>>>>> 06b861dc
  declarations: [DeliveryModeComponent],
  entryComponents: [DeliveryModeComponent],
  exports: [DeliveryModeComponent],
})
export class DeliveryModeModule {}<|MERGE_RESOLUTION|>--- conflicted
+++ resolved
@@ -2,16 +2,16 @@
 import { CommonModule } from '@angular/common';
 import { ReactiveFormsModule } from '@angular/forms';
 
-import { I18nModule } from '@spartacus/core';
+import { ConfigModule, CmsConfig, I18nModule } from '@spartacus/core';
 import { DeliveryModeComponent } from './delivery-mode.component';
-<<<<<<< HEAD
-import { ConfigModule, CmsConfig } from '@spartacus/core';
+import { SpinnerModule } from '../../../../ui/components/spinner/spinner.module';
 
 @NgModule({
   imports: [
     CommonModule,
     ReactiveFormsModule,
     I18nModule,
+    SpinnerModule,
     ConfigModule.withConfig(<CmsConfig>{
       cmsComponents: {
         MultistepCheckoutDeliveryMode: {
@@ -20,12 +20,6 @@
       },
     }),
   ],
-=======
-import { SpinnerModule } from '../../../../ui/components/spinner/spinner.module';
-
-@NgModule({
-  imports: [CommonModule, ReactiveFormsModule, I18nModule, SpinnerModule],
->>>>>>> 06b861dc
   declarations: [DeliveryModeComponent],
   entryComponents: [DeliveryModeComponent],
   exports: [DeliveryModeComponent],
