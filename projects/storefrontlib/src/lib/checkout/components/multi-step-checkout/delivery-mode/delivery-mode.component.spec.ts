--- conflicted
+++ resolved
@@ -1,18 +1,6 @@
 import { async, ComponentFixture, TestBed } from '@angular/core/testing';
 import { ReactiveFormsModule } from '@angular/forms';
 import { BehaviorSubject } from 'rxjs';
-<<<<<<< HEAD
-
-import * as fromCheckout from '../../../store';
-import * as fromCart from '../../../../cart/store';
-import * as fromUser from '../../../../user/store';
-import * as fromAuth from '../../../../../../../core/src/auth/store/reducers';
-
-import { CheckoutService } from '../../../services/checkout.service';
-import { CartService } from '../../../../cart/services/cart.service';
-import { CartDataService } from '../../../../cart/services/cart-data.service';
-=======
->>>>>>> db2cc1f2
 import { By } from '@angular/platform-browser';
 import createSpy = jasmine.createSpy;
 
