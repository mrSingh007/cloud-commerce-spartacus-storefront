--- conflicted
+++ resolved
@@ -6,11 +6,12 @@
 import { CardModule } from '../../../../ui/components/card/card.module';
 import { PaymentMethodComponent } from './payment-method.component';
 import { SpinnerModule } from './../../../../ui/components/spinner/spinner.module';
-<<<<<<< HEAD
-import { UserService, ConfigModule, CmsConfig } from '@spartacus/core';
-=======
-import { UserService, I18nModule } from '@spartacus/core';
->>>>>>> dbdad9ac
+import {
+  UserService,
+  ConfigModule,
+  CmsConfig,
+  I18nModule,
+} from '@spartacus/core';
 
 @NgModule({
   imports: [
@@ -19,7 +20,7 @@
     PaymentFormModule,
     CardModule,
     SpinnerModule,
-<<<<<<< HEAD
+    I18nModule,
     ConfigModule.withConfig(<CmsConfig>{
       cmsComponents: {
         MultistepCheckoutPaymentDetails: {
@@ -27,9 +28,6 @@
         },
       },
     }),
-=======
-    I18nModule,
->>>>>>> dbdad9ac
   ],
   providers: [UserService],
   declarations: [PaymentMethodComponent],
