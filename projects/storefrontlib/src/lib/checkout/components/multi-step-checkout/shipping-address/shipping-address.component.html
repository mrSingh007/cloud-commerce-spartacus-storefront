<ng-container *ngIf="existingAddresses$ | async as existingAddresses">
  <div class="y-existing-address container" *ngIf="existingAddresses.length > 0 && !isAddressForm; else addressForm">
    <h3 class="y-existing-address__title d-none d-lg-block d-xl-block">Shipping Address</h3>
    <p class="y-existing-address__text">Select your Shipping Address</p>
    <div class="y-existing-address__btn row justify-content-end">
      <div class="col-sm-12 col-md-6 col-lg-6"><button class="btn btn-block btn-action" (click)="goToAddressForm()">Add
          New Address</button></div>
    </div>

    <div class="y-existing-address__body row">
<<<<<<< HEAD
      <div class="y-existing-address__card col-md-12 col-lg-6" *ngFor="let address of existingAddresses;let i=index;">
        <div class="y-existing-address__card-inner">
          <y-card [border]="true" [fitToContainer]="true" [content]="cards[i]" (sendCard)="addressSelected(address, i)"></y-card>
=======
      <div class="col-md-12 col-lg-6" *ngFor="let address of existingAddresses;let i=index;">
        <div class="y-existing-address__card">
          <y-card [border]="true" [content]="cards[i]" (sendCard)="addressSelected(address, i)"></y-card>
>>>>>>> ea920e88
        </div>
      </div>
    </div>

    <div class="row">
      <div class="col-md-12 col-lg-6">
        <button class="btn btn-block btn-action" (click)="back()">Back to cart</button>
      </div>
      <div class="col-md-12 col-lg-6">
        <button class="btn btn-block btn-primary" [disabled]="selectedAddress === undefined" (click)="next()">Continue</button>
      </div>
    </div>
  </div>
</ng-container>

<ng-template #addressForm>
<<<<<<< HEAD
  <y-address-form (addAddress)="addNewAddress($event)" (backToAddress)="backToAddress()"></y-address-form>
=======
  <ng-container *ngIf="!(isLoading$ | async); else loading">
    <y-address-form (addAddress)="addNewAddress($event)" (backToAddress)="backToAddress()"></y-address-form>
  </ng-container>

  <ng-template #loading>
    <div class="y-existing-address container">
      <h3 class="y-existing-address__title d-none d-lg-block d-xl-block">
        Shipping Address
      </h3>
      <div class="y-existing-address__spinner">
        <y-spinner></y-spinner>
      </div>
    </div>
  </ng-template>
>>>>>>> ea920e88
</ng-template><|MERGE_RESOLUTION|>--- conflicted
+++ resolved
@@ -8,15 +8,9 @@
     </div>
 
     <div class="y-existing-address__body row">
-<<<<<<< HEAD
       <div class="y-existing-address__card col-md-12 col-lg-6" *ngFor="let address of existingAddresses;let i=index;">
         <div class="y-existing-address__card-inner">
           <y-card [border]="true" [fitToContainer]="true" [content]="cards[i]" (sendCard)="addressSelected(address, i)"></y-card>
-=======
-      <div class="col-md-12 col-lg-6" *ngFor="let address of existingAddresses;let i=index;">
-        <div class="y-existing-address__card">
-          <y-card [border]="true" [content]="cards[i]" (sendCard)="addressSelected(address, i)"></y-card>
->>>>>>> ea920e88
         </div>
       </div>
     </div>
@@ -33,9 +27,6 @@
 </ng-container>
 
 <ng-template #addressForm>
-<<<<<<< HEAD
-  <y-address-form (addAddress)="addNewAddress($event)" (backToAddress)="backToAddress()"></y-address-form>
-=======
   <ng-container *ngIf="!(isLoading$ | async); else loading">
     <y-address-form (addAddress)="addNewAddress($event)" (backToAddress)="backToAddress()"></y-address-form>
   </ng-container>
@@ -50,5 +41,4 @@
       </div>
     </div>
   </ng-template>
->>>>>>> ea920e88
 </ng-template>