--- conflicted
+++ resolved
@@ -31,12 +31,9 @@
     OccCartService,
     OccMiscsService,
     OccOrderService,
-<<<<<<< HEAD
     OccStoreFinderService,
-    OccE2eConfigurationService
-=======
+    OccE2eConfigurationService,
     OccModuleConfig
->>>>>>> 35d55ac0
   ]
 })
 export class OccModule {
