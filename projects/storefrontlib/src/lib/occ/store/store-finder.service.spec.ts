--- conflicted
+++ resolved
@@ -13,13 +13,9 @@
 const searchResults = { stores: [{ name: 'test' }] };
 const mockSearchConfig: SearchConfig = { pageSize: 5 };
 
-<<<<<<< HEAD
 const storeCountResponseBody = { CA: 50 };
 
-export class MockConfigService {
-=======
 export class MockOccModuleConfig {
->>>>>>> 531dae52
   server = {
     baseUrl: '',
     occPrefix: ''
