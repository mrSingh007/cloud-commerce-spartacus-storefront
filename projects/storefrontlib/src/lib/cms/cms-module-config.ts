--- conflicted
+++ resolved
@@ -1,10 +1,4 @@
-<<<<<<< HEAD
-import { AuthModuleConfig, ServerConfig, SiteContextConfig } from '@spartacus/core';
-=======
-import { OccConfig } from '@spartacus/core';
-
-import { AuthModuleConfig } from '../auth/auth-module.config';
->>>>>>> e091bb43
+import { AuthModuleConfig, ServerConfig, OccConfig } from '@spartacus/core';
 
 export interface CMSComponentMappingConfig {
   [CMSComponent: string]: string;
