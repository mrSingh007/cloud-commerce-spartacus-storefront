--- conflicted
+++ resolved
@@ -48,27 +48,7 @@
     CategoryPage: ['productList', 'productGrid', 'category']
   },
 
-<<<<<<< HEAD
   cmsComponentMapping: {
-    CMSLinkComponent: 'LinkComponent',
-    SimpleResponsiveBannerComponent: 'ResponsiveBannerComponent',
-    SimpleBannerComponent: 'BannerComponent',
-    // BreadcrumbComponent:                'BreadcrumbComponent',
-    CMSParagraphComponent: 'ParagraphComponent',
-    NavigationComponent: 'NavigationComponent',
-    FooterNavigationComponent: 'FooterNavigationComponent',
-    CategoryNavigationComponent: 'CategoryNavigationComponent',
-    ProductAddToCartComponent: 'AddToCartComponent',
-    MiniCartComponent: 'MiniCartComponent',
-    ProductCarouselComponent: 'ProductCarouselComponent',
-    SearchBoxComponent: 'SearchBoxComponent',
-    ProductReferencesComponent: 'ProductReferencesComponent',
-    // CMSTabParagraphComponent: 'TabParagraphContainerComponent'
-    CMSTabParagraphComponent: 'ParagraphComponent'
-  }
-};
-=======
-  cmsComponentMapping = {
     CMSLinkComponent: 'y-link',
     SimpleResponsiveBannerComponent: 'y-responsive-banner',
     SimpleBannerComponent: 'y-banner',
@@ -84,6 +64,5 @@
     ProductReferencesComponent: 'y-product-references',
     // CMSTabParagraphComponent: 'y-tab-paragraph-container'
     CMSTabParagraphComponent: 'y-paragraph'
-  };
-}
->>>>>>> 9f5688da
+  }
+};