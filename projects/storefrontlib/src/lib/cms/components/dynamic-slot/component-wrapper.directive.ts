import {
  Directive,
  ViewContainerRef,
  Input,
  AfterViewInit,
  OnDestroy,
  ComponentRef,
  ComponentFactoryResolver
} from '@angular/core';
import { ComponentMapperService } from '../../services/component-mapper.service';
import { CmsComponent } from '../cms.component';

@Directive({
  selector: '[yComponentWrapper]'
})
export class ComponentWrapperDirective implements AfterViewInit, OnDestroy {
<<<<<<< HEAD
  @Input()
  componentType: string;
  @Input()
  componentUid: string;
  @Input()
  componentCssClass: string;
  @Input()
  contextParameters: any;
  @Input()
  componentLoad = false;
=======
  @Input() componentType: string;
  @Input() componentUid: string;
  @Input() componentCssClass: string;
  @Input() contextParameters: any;
>>>>>>> 365f4804

  cmpRef: ComponentRef<any>;

  constructor(
    private vcr: ViewContainerRef,
    private componentFactoryResolver: ComponentFactoryResolver,
    private componentMapper: ComponentMapperService
  ) {}

  ngAfterViewInit() {
    this.launchComponent();
  }

  private launchComponent() {
    const componentTypeClass = this.componentMapper.getComponentTypeByCode(
      this.componentType
    );

    if (componentTypeClass) {
      const factory = this.componentFactoryResolver.resolveComponentFactory(
        componentTypeClass
      );

      this.cmpRef = this.vcr.createComponent(factory);
      const instance: CmsComponent = this.cmpRef.instance;

      if (instance.onCmsComponentInit) {
        instance.onCmsComponentInit(this.componentUid, this.contextParameters);
      }
    }
  }

  ngOnDestroy() {
    if (this.cmpRef) {
      this.cmpRef.destroy();
    }
  }
}<|MERGE_RESOLUTION|>--- conflicted
+++ resolved
@@ -14,7 +14,6 @@
   selector: '[yComponentWrapper]'
 })
 export class ComponentWrapperDirective implements AfterViewInit, OnDestroy {
-<<<<<<< HEAD
   @Input()
   componentType: string;
   @Input()
@@ -23,14 +22,6 @@
   componentCssClass: string;
   @Input()
   contextParameters: any;
-  @Input()
-  componentLoad = false;
-=======
-  @Input() componentType: string;
-  @Input() componentUid: string;
-  @Input() componentCssClass: string;
-  @Input() contextParameters: any;
->>>>>>> 365f4804
 
   cmpRef: ComponentRef<any>;
 
