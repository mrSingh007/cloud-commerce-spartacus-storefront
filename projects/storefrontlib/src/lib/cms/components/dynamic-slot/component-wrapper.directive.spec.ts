import { Component, NgModule } from '@angular/core';
import { async, ComponentFixture, TestBed } from '@angular/core/testing';
import { ComponentWrapperDirective } from './component-wrapper.directive';
import { DynamicSlotComponent } from './dynamic-slot.component';
import { ComponentMapperService } from '../../services';
import { CmsModuleConfig } from '../../cms-module-config';
import { OutletDirective } from '../../../outlet';
import { CmsComponentData } from '../cms-component-data';
<<<<<<< HEAD
import { CmsService } from '../../facade/cms.service';

class MockCmsService {
  getComponentData() {}
}
=======
import { CxApiService } from '@spartacus/storefront';
>>>>>>> 5902c3c7

const testText = 'test text';

@Component({
  selector: 'cx-test',
  template: `<div id="debugEl1">${testText}</div>`
})
export class TestComponent {
  constructor(public cmsData: CmsComponentData) {}
}

@NgModule({
  declarations: [TestComponent],
  entryComponents: [TestComponent],
  exports: [TestComponent]
})
export class TestModule {}

const MockCmsModuleConfig: CmsModuleConfig = {
  cmsComponentMapping: {
    CMSTestComponent: 'cx-test'
  }
};

@Component({
  template:
    '<ng-container yComponentWrapper componentType="CMSTestComponent" componentUid="test_uid"></ng-container>'
})
class TestWrapperComponent {}

describe('ComponentWrapperDirective', () => {
  let fixture: ComponentFixture<TestWrapperComponent>;

  beforeEach(async(() => {
    TestBed.configureTestingModule({
      imports: [TestModule],
      declarations: [
        TestWrapperComponent,
        DynamicSlotComponent,
        ComponentWrapperDirective,
        OutletDirective
      ],
      providers: [
        ComponentMapperService,
        { provide: CmsModuleConfig, useValue: MockCmsModuleConfig },
        { provide: CmsService, useClass: MockCmsService }
      ]
    }).compileComponents();
  }));

  describe('with angular component', () => {
    beforeEach(() => {
      fixture = TestBed.createComponent(TestWrapperComponent);
    });

    it('should instantiate the found component correctly', () => {
      fixture.detectChanges();
      const compiled = fixture.debugElement.nativeElement;
      expect(compiled.querySelector('#debugEl1').textContent).toContain(
        testText
      );
    });

    it('should inject cms component data', () => {
      fixture.detectChanges();
      const testCromponemtInstance = <TestComponent>(
        fixture.debugElement.children[0].componentInstance
      );
      expect(testCromponemtInstance.cmsData.uid).toContain('test_uid');
    });
  });

  describe('with web component', () => {
    let scriptEl;

    beforeEach(() => {
      const cmsMapping = TestBed.get(CmsModuleConfig) as CmsModuleConfig;
      cmsMapping.cmsComponentMapping.CMSTestComponent =
        'path/to/file.js#cms-component';
      fixture = TestBed.createComponent(TestWrapperComponent);
      fixture.detectChanges();
      scriptEl = fixture.debugElement.nativeNode.nextSibling;
    });

    it('should load web component script', () => {
      expect(scriptEl.src).toContain('path/to/file.js');
    });

    it('should instantiate web component', done => {
      scriptEl.onload(); // invoke load callbacks

      // run in next runloop (to process async tasks)
      setTimeout(() => {
        const cmsComponentElement = fixture.debugElement.nativeElement.querySelector(
          'cms-component'
        );
        expect(cmsComponentElement).toBeTruthy();
        const componentData = cmsComponentElement.cxApi.CmsComponentData;
        expect(componentData.uid).toEqual('test_uid');
        done();
      });
    });

    it('should pass cxApi to web component', done => {
      scriptEl.onload(); // invoke load callbacks

      // run in next runloop (to process async tasks)
      setTimeout(() => {
        const cmsComponentElement = fixture.debugElement.nativeElement.querySelector(
          'cms-component'
        );
        const cxApi = cmsComponentElement.cxApi as CxApiService;
        expect(cxApi.cms).toBeTruthy();
        expect(cxApi.auth).toBeTruthy();
        expect(cxApi.routing).toBeTruthy();
        done();
      });
    });
  });
});<|MERGE_RESOLUTION|>--- conflicted
+++ resolved
@@ -6,15 +6,12 @@
 import { CmsModuleConfig } from '../../cms-module-config';
 import { OutletDirective } from '../../../outlet';
 import { CmsComponentData } from '../cms-component-data';
-<<<<<<< HEAD
 import { CmsService } from '../../facade/cms.service';
+import { CxApiService } from '@spartacus/storefront';
 
 class MockCmsService {
   getComponentData() {}
 }
-=======
-import { CxApiService } from '@spartacus/storefront';
->>>>>>> 5902c3c7
 
 const testText = 'test text';
 
