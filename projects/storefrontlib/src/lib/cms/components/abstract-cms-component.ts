--- conflicted
+++ resolved
@@ -4,14 +4,9 @@
 import { CmsService } from '../facade/cms.service';
 
 @Injectable()
-<<<<<<< HEAD
-export abstract class AbstractCmsComponent implements OnDestroy {
+export abstract class AbstractCmsComponent implements CmsComponent, OnDestroy {
   @Input()
   public component: any = null;
-=======
-export abstract class AbstractCmsComponent implements CmsComponent, OnDestroy {
-  @Input() public component: any = null;
->>>>>>> 365f4804
   protected uid: string;
   protected contextParameters: any;
   protected subscription: Subscription;
