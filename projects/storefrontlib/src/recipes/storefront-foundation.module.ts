--- conflicted
+++ resolved
@@ -15,11 +15,7 @@
   provideConfigFromMetaTags,
   StateModule,
   UserModule,
-<<<<<<< HEAD
-  AsmModule,
   OrganizationModule,
-=======
->>>>>>> 112485df
 } from '@spartacus/core';
 import { RoutingModule } from '../cms-structure/routing/routing.module';
 import { LayoutModule } from '../layout/layout.module';
