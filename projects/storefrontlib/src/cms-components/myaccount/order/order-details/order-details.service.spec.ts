--- conflicted
+++ resolved
@@ -1,18 +1,12 @@
 import { Type } from '@angular/core';
 import { TestBed } from '@angular/core/testing';
-<<<<<<< HEAD
 import {
   Order,
   OrderCancellation,
   OrderManagementConnector,
-  CartDataService,
-  OCC_USER_ID_ANONYMOUS,
   RoutingService,
   UserOrderService,
 } from '@spartacus/core';
-=======
-import { Order, RoutingService, UserOrderService } from '@spartacus/core';
->>>>>>> eec97aab
 import { BehaviorSubject, Observable, of } from 'rxjs';
 import { OrderDetailsService } from './order-details.service';
 
@@ -95,20 +89,13 @@
   }
 }
 
-<<<<<<< HEAD
 class MockOrderCancellationConnector {
   cancelOrder(order): Observable<OrderCancellation> {
     return of({ userId: 'mockUser', entries: [order] });
   }
 }
 
-class MockCartDataService {
-  userId = 'test';
-}
-
-=======
->>>>>>> eec97aab
-describe('OrderDetailsService', () => {
+fdescribe('OrderDetailsService', () => {
   let service: OrderDetailsService;
   let userService;
   let routingService;
@@ -125,17 +112,10 @@
           provide: RoutingService,
           useClass: MockRoutingService,
         },
-<<<<<<< HEAD
         {
           provide: OrderManagementConnector,
           useClass: MockOrderCancellationConnector,
         },
-        {
-          provide: CartDataService,
-          useClass: MockCartDataService,
-        },
-=======
->>>>>>> eec97aab
       ],
     });
 
@@ -197,7 +177,7 @@
 
     const completedOrder: Order = {
       code: '1',
-      status: 'COMPLETED',
+      status: 'READY',
       statusDisplay: 'In process',
     };
 
