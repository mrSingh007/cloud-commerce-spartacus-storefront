--- conflicted
+++ resolved
@@ -4,13 +4,10 @@
   Order,
   RoutingService,
   UserOrderService,
-<<<<<<< HEAD
   GlobalMessageService,
   GlobalMessageType,
-=======
   CartDataService,
   ANONYMOUS_USERID,
->>>>>>> 4a9c5f29
 } from '@spartacus/core';
 import { BehaviorSubject, Observable, of } from 'rxjs';
 import { OrderDetailsService } from './order-details.service';
@@ -120,11 +117,8 @@
   let service: OrderDetailsService;
   let userService;
   let routingService;
-<<<<<<< HEAD
   let globalMessageService;
-=======
   let cartDataService;
->>>>>>> 4a9c5f29
 
   beforeEach(() => {
     TestBed.configureTestingModule({
@@ -139,13 +133,12 @@
           useClass: MockRoutingService,
         },
         {
-<<<<<<< HEAD
           provide: GlobalMessageService,
           useClass: MockGlobalMessageService,
-=======
+        },
+        {
           provide: CartDataService,
           useClass: MockCartDataService,
->>>>>>> 4a9c5f29
         },
       ],
     });
@@ -153,13 +146,10 @@
     service = TestBed.get(OrderDetailsService as Type<OrderDetailsService>);
     userService = TestBed.get(UserOrderService as Type<UserOrderService>);
     routingService = TestBed.get(RoutingService as Type<RoutingService>);
-<<<<<<< HEAD
     globalMessageService = TestBed.get(GlobalMessageService as Type<
       GlobalMessageService
     >);
-=======
     cartDataService = TestBed.get(CartDataService as Type<CartDataService>);
->>>>>>> 4a9c5f29
   });
 
   it('should be created', () => {
