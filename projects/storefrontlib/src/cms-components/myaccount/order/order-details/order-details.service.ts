import { Injectable } from '@angular/core';
<<<<<<< HEAD
import {
  Order,
  OrderCancellationResponse,
  OrderManagementConnector,
  CartDataService,
  OCC_USER_ID_ANONYMOUS,
  RoutingService,
  UserOrderService,
} from '@spartacus/core';
=======
import { Order, RoutingService, UserOrderService } from '@spartacus/core';
>>>>>>> eec97aab
import { Observable } from 'rxjs';
import { map, shareReplay, switchMap, tap } from 'rxjs/operators';

@Injectable()
export class OrderDetailsService {
  orderCode$: Observable<string>;
  orderLoad$: Observable<{}>;

  constructor(
<<<<<<< HEAD
    userOrderService: UserOrderService,
    routingService: RoutingService,
    cartDataService?: CartDataService // tslint:disable-line
  );
  /**
   * @deprecated since 1.x
   * NOTE: check issue:#1225 for more info
   *
   * TODO(issue:#1225) Deprecated since 1.x
   */
  constructor(
    userOrderService: UserOrderService,
    routingService: RoutingService
  );

  constructor(
    private userOrderService: UserOrderService,
    private routingService: RoutingService,
    private cartDataService?: CartDataService,
    private orderManagementConnector?: OrderManagementConnector
=======
    private userOrderService: UserOrderService,
    private routingService: RoutingService
>>>>>>> eec97aab
  ) {
    this.orderCode$ = this.routingService
      .getRouterState()
      .pipe(map(routingData => routingData.state.params.orderCode));

    this.orderLoad$ = this.orderCode$.pipe(
      tap(orderCode => {
        if (orderCode) {
          this.userOrderService.loadOrderDetails(orderCode);
        } else {
          this.userOrderService.clearOrderDetails();
        }
      }),
      shareReplay({ bufferSize: 1, refCount: true })
    );
  }

  getOrderDetails(): Observable<Order> {
    return this.orderLoad$.pipe(
      switchMap(() => this.userOrderService.getOrderDetails())
    );
  }

  isOrderCancellable(order: Order): boolean {
    const cancellableStatuses = ['CANCELLED', 'SHIPPED', 'COMPLETED'];
    return (
      cancellableStatuses.find(status => order.status === status) === undefined
    );
  }

  cancelOrder(order: Order): Observable<OrderCancellationResponse> {
    return this.orderManagementConnector.cancelOrder(
      'CustomerSupportManager',
      order.code
    );
  }
}<|MERGE_RESOLUTION|>--- conflicted
+++ resolved
@@ -1,17 +1,11 @@
 import { Injectable } from '@angular/core';
-<<<<<<< HEAD
 import {
   Order,
   OrderCancellationResponse,
   OrderManagementConnector,
-  CartDataService,
-  OCC_USER_ID_ANONYMOUS,
   RoutingService,
   UserOrderService,
 } from '@spartacus/core';
-=======
-import { Order, RoutingService, UserOrderService } from '@spartacus/core';
->>>>>>> eec97aab
 import { Observable } from 'rxjs';
 import { map, shareReplay, switchMap, tap } from 'rxjs/operators';
 
@@ -21,31 +15,9 @@
   orderLoad$: Observable<{}>;
 
   constructor(
-<<<<<<< HEAD
-    userOrderService: UserOrderService,
-    routingService: RoutingService,
-    cartDataService?: CartDataService // tslint:disable-line
-  );
-  /**
-   * @deprecated since 1.x
-   * NOTE: check issue:#1225 for more info
-   *
-   * TODO(issue:#1225) Deprecated since 1.x
-   */
-  constructor(
-    userOrderService: UserOrderService,
-    routingService: RoutingService
-  );
-
-  constructor(
     private userOrderService: UserOrderService,
     private routingService: RoutingService,
-    private cartDataService?: CartDataService,
     private orderManagementConnector?: OrderManagementConnector
-=======
-    private userOrderService: UserOrderService,
-    private routingService: RoutingService
->>>>>>> eec97aab
   ) {
     this.orderCode$ = this.routingService
       .getRouterState()
