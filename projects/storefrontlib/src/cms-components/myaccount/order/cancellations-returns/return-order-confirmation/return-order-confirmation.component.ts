import { Component, OnDestroy, ChangeDetectionStrategy } from '@angular/core';
import { formatCurrency, getCurrencySymbol } from '@angular/common';
import { Observable, combineLatest, Subscription } from 'rxjs';
import { tap, filter, map } from 'rxjs/operators';
import {
  OrderEntry,
  CancellationReturnRequestEntryInput,
  RoutingService,
  LanguageService,
  OrderReturnRequestService,
} from '@spartacus/core';

import { OrderDetailsService } from '../../order-details/order-details.service';

@Component({
  selector: 'cx-return-order-confirmation',
  templateUrl: './return-order-confirmation.component.html',
  changeDetection: ChangeDetectionStrategy.OnPush,
})
export class ReturnOrderConfirmationComponent implements OnDestroy {
  constructor(
    protected orderDetailsService: OrderDetailsService,
    protected routing: RoutingService,
    protected languageService: LanguageService,
    protected returnRequestService: OrderReturnRequestService
  ) {}

  orderCode: string;
  lang = 'en';
  subscription: Subscription;

  returnedEntries$: Observable<OrderEntry[]> = combineLatest([
    this.orderDetailsService.getOrderDetails(),
    this.languageService.getActive(),
  ]).pipe(
    filter(([order]) => Boolean(order.entries)),
    tap(([order, lang]) => {
      this.lang = lang;
      this.orderCode = order.code;
    }),
    map(([order]) => {
      const returnedEntries = [];
      order.entries.forEach(entry => {
        const returnedQty = this.getEntryReturnedQty(entry);
        if (returnedQty > 0) {
          const copiedEntry = Object.assign({}, entry, {
            returnedItemsPrice: null,
            returnedQuantity: returnedQty,
          });
          this.setReturnedEntryPrice(returnedQty, copiedEntry);
          returnedEntries.push(copiedEntry);
        }
      });
      return returnedEntries;
    })
  );

  returnRequestEntryInput: CancellationReturnRequestEntryInput[] = this
    .orderDetailsService.cancellationReturnRequestInputs;

  protected getEntryReturnedQty(entry: OrderEntry): number {
    for (const input of this.returnRequestEntryInput) {
      if (input.orderEntryNumber === entry.entryNumber) {
        return input.quantity;
      }
    }
    return 0;
  }

  /**
   * As discussed, this calculation is moved to SPA side.
   * The calculation and validation should be in backend facade layer.
   */
  protected setReturnedEntryPrice(qty: number, entry: OrderEntry): void {
    const returnedItemsPriceData = Object.assign({}, entry.basePrice);

    returnedItemsPriceData.value =
      Math.round(entry.basePrice.value * qty * 100) / 100;

    returnedItemsPriceData.formattedValue = formatCurrency(
      returnedItemsPriceData.value,
      this.lang,
      getCurrencySymbol(returnedItemsPriceData.currencyIso, 'narrow'),
      returnedItemsPriceData.currencyIso
    );

    entry.returnedItemsPrice = returnedItemsPriceData;
  }

<<<<<<< HEAD
  submit() {
=======
  submit(): void {
>>>>>>> 33c8e9bb
    this.returnRequestService.createOrderReturnRequest({
      orderCode: this.orderCode,
      returnRequestEntryInputs: this.returnRequestEntryInput,
    });

    if (!this.subscription) {
      this.subscription = this.returnRequestService
        .getOrderReturnRequest()
        .pipe(filter(returnRequest => Boolean(returnRequest)))
        .subscribe(returnRequest => {
          console.log(returnRequest);
          // should go to "return request details" page, will be handled by #5477
          this.routing.go({ cxRoute: 'orders' });
        });
    }
  }

  ngOnDestroy(): void {
    if (this.subscription) {
      this.subscription.unsubscribe();
    }
  }
}<|MERGE_RESOLUTION|>--- conflicted
+++ resolved
@@ -87,11 +87,7 @@
     entry.returnedItemsPrice = returnedItemsPriceData;
   }
 
-<<<<<<< HEAD
-  submit() {
-=======
   submit(): void {
->>>>>>> 33c8e9bb
     this.returnRequestService.createOrderReturnRequest({
       orderCode: this.orderCode,
       returnRequestEntryInputs: this.returnRequestEntryInput,
