--- conflicted
+++ resolved
@@ -178,13 +178,7 @@
         component.thumbs$.subscribe();
         fixture.detectChanges();
 
-<<<<<<< HEAD
         const carousel = fixture.debugElement.query(By.css('cx-carousel'));
-=======
-    describe('Product Detail Page', () => {
-      it('should not render the carousel if it is empty', () => {
-        const carousel = fixture.debugElement.query(By.css('ng-container'));
->>>>>>> 7d598e8b
         expect(carousel).toBeNull();
       });
     });
