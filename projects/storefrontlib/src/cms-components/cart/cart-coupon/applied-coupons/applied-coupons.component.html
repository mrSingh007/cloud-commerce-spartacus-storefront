--- conflicted
+++ resolved
@@ -1,45 +1,3 @@
-<<<<<<< HEAD
-<div *ngIf="isReadOnly; else editableCoupons">
-  <div *ngIf="sortedVouchers.length > 0">
-    <div class="cx-applied-coupon-title">
-      {{ 'voucher.coupon' | cxTranslate: { count: sortedVouchers.length } }}
-    </div>
-  </div>
-  <div
-    *ngFor="let voucher of sortedVouchers"
-    class="coupon-summary cx-coupon-card textonly"
-    role="filter"
-  >
-    <span class="cx-applied-coupon-code">{{ voucher.voucherCode }}</span>
-  </div>
-</div>
-
-<ng-template #editableCoupons>
-  <div class="row">
-    <div
-      *ngFor="let voucher of sortedVouchers"
-      class="col-sm-12 col-md-6 col-lg-12 cx-coupon-card-grid"
-      role="filter"
-    >
-      <div class="cx-coupon-apply cx-coupon-card cx-coupon-list-wrap">
-        <span class="cx-cart-coupon-code">{{ voucher.voucherCode }}</span>
-        <button
-          type="button"
-          class="close"
-          aria-label="Close"
-          (click)="removeVoucher(voucher.voucherCode)"
-          [disabled]="cartIsLoading"
-          [class.disabled]="cartIsLoading"
-        >
-          <span aria-hidden="true">
-            <cx-icon [type]="iconTypes.CLOSE"></cx-icon>
-          </span>
-        </button>
-      </div>
-    </div>
-  </div>
-</ng-template>
-=======
 <div *ngIf="isReadOnly; else editableCoupons">
   <div *ngIf="sortedVouchers.length > 0">
     <div class="cx-applied-coupon-title">
@@ -79,5 +37,4 @@
       </div>
     </div>
   </div>
-</ng-template>
->>>>>>> c8adc469
+</ng-template>