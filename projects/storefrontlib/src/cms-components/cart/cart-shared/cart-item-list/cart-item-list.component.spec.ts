import { Component, Input, Pipe, PipeTransform, Type } from '@angular/core';
import { async, ComponentFixture, TestBed } from '@angular/core/testing';
import { ReactiveFormsModule } from '@angular/forms';
import { RouterTestingModule } from '@angular/router/testing';
import { CartService, I18nTestingModule } from '@spartacus/core';
import { PromotionsModule } from '../../../checkout';
import { CartItemListComponent } from './cart-item-list.component';

class MockCartService {
  removeEntry() {}
  loadDetails() {}
  updateEntry() {}
}

const mockItems = [
  {
    id: 0,
    quantity: 1,
    entryNumber: 0,
    product: {
      id: 0,
      code: 'PR0000',
    },
  },
  {
    id: 1,
    quantity: 5,
    entryNumber: 1,
    product: {
      id: 1,
      code: 'PR0001',
    },
  },
];

const mockAppliedProductPromotions = [
  {
    consumedEntries: [
      {
        adjustedUnitPrice: 517.4,
        orderEntryNumber: 0,
        quantity: 1,
      },
    ],
    description: '10% off on products EOS450D + 18-55 IS Kit',
    promotion: {
      code: 'product_percentage_discount',
      promotionType: 'Rule Based Promotion',
    },
  },
];

const mockPotentialProductPromotions = [
  {
    description: 'Buy two more and win a trip to the Moon',
    consumedEntries: [
      {
        orderEntryNumber: 1,
      },
    ],
  },
];

@Pipe({
  name: 'cxUrl',
})
class MockUrlPipe implements PipeTransform {
  transform() {}
}

@Component({
  template: '',
  selector: 'cx-cart-item',
})
class MockCartItemComponent {
  @Input() parent;
  @Input() item;
  @Input() potentialProductPromotions;
  @Input() appliedProductPromotions;
  @Input() isReadOnly;
  @Input() cartIsLoading;
}

describe('CartItemListComponent', () => {
  let component: CartItemListComponent;
  let fixture: ComponentFixture<CartItemListComponent>;
  let cartService: CartService;

  beforeEach(async(() => {
    TestBed.configureTestingModule({
      imports: [
        ReactiveFormsModule,
        RouterTestingModule,
        PromotionsModule,
        I18nTestingModule,
      ],
      declarations: [CartItemListComponent, MockCartItemComponent, MockUrlPipe],
      providers: [{ provide: CartService, useClass: MockCartService }],
    }).compileComponents();
  }));

  beforeEach(() => {
    fixture = TestBed.createComponent(CartItemListComponent);
    cartService = TestBed.get(CartService as Type<CartService>);
    component = fixture.componentInstance;
    component.items = mockItems;
    component.potentialProductPromotions = mockPotentialProductPromotions;
    component.appliedProductPromotions = mockAppliedProductPromotions;
    spyOn(cartService, 'removeEntry').and.callThrough();
    spyOn(cartService, 'updateEntry').and.callThrough();

    fixture.detectChanges();
  });

  it('should create', () => {
    expect(component).toBeTruthy();
  });

  it('should remove entry', () => {
    const item = mockItems[0];
    expect(component.form.controls[item.product.code]).toBeDefined();
    component.removeEntry(item);
    expect(cartService.removeEntry).toHaveBeenCalledWith(item);
    expect(component.form.controls[item.product.code]).toBeUndefined();
  });

  it('should update entry', () => {
    const item = mockItems[0];
    component.updateEntry({ item, updatedQuantity: 5 });
    expect(cartService.updateEntry).toHaveBeenCalledWith(item.entryNumber, 5);
  });

  it('should get potential promotions for product', () => {
    const item = mockItems[1];
    const promotions = component.getProductPromotionForItem(
      item,
      component.potentialProductPromotions
    );
    expect(promotions).toEqual(mockPotentialProductPromotions);
  });

<<<<<<< HEAD
  it('should have controls updated on items change', () => {
    const multipleMockItems = [
      {
        id: 1,
        quantity: 5,
        entryNumber: 1,
        product: {
          id: 1,
          code: 'PR0000',
        },
      },
      {
        id: 2,
        quantity: 3,
        entryNumber: 2,
        product: {
          id: 2,
          code: 'PR0001',
        },
      },
    ];
    component.items = multipleMockItems;
    fixture.detectChanges();
    expect(
      component.form.controls[multipleMockItems[0].product.code]
    ).toBeDefined();
    expect(
      component.form.controls[multipleMockItems[1].product.code]
    ).toBeDefined();
=======
  it('should get applied promotions for product', () => {
    const item = mockItems[0];
    const promotions = component.getProductPromotionForItem(
      item,
      component.appliedProductPromotions
    );
    expect(promotions).toEqual(mockAppliedProductPromotions);
>>>>>>> d7613484
  });
});<|MERGE_RESOLUTION|>--- conflicted
+++ resolved
@@ -130,16 +130,6 @@
     expect(cartService.updateEntry).toHaveBeenCalledWith(item.entryNumber, 5);
   });
 
-  it('should get potential promotions for product', () => {
-    const item = mockItems[1];
-    const promotions = component.getProductPromotionForItem(
-      item,
-      component.potentialProductPromotions
-    );
-    expect(promotions).toEqual(mockPotentialProductPromotions);
-  });
-
-<<<<<<< HEAD
   it('should have controls updated on items change', () => {
     const multipleMockItems = [
       {
@@ -169,7 +159,17 @@
     expect(
       component.form.controls[multipleMockItems[1].product.code]
     ).toBeDefined();
-=======
+  });
+
+  it('should get potential promotions for product', () => {
+    const item = mockItems[1];
+    const promotions = component.getProductPromotionForItem(
+      item,
+      component.potentialProductPromotions
+    );
+    expect(promotions).toEqual(mockPotentialProductPromotions);
+  });
+
   it('should get applied promotions for product', () => {
     const item = mockItems[0];
     const promotions = component.getProductPromotionForItem(
@@ -177,6 +177,5 @@
       component.appliedProductPromotions
     );
     expect(promotions).toEqual(mockAppliedProductPromotions);
->>>>>>> d7613484
   });
 });