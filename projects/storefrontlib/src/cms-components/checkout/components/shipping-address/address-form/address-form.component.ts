import {
  ChangeDetectionStrategy,
  Component,
  EventEmitter,
  Input,
  OnDestroy,
  OnInit,
  Output,
} from '@angular/core';
import { FormBuilder, FormGroup, Validators } from '@angular/forms';
import {
  Address,
  AddressValidation,
  CheckoutDeliveryService,
  Country,
  GlobalMessageService,
  GlobalMessageType,
  Region,
  Title,
  UserAddressService,
  UserService,
  FeatureConfigService,
} from '@spartacus/core';
import { BehaviorSubject, Observable, Subscription } from 'rxjs';
import { map, switchMap, take, tap } from 'rxjs/operators';
import {
  ModalRef,
  ModalService,
} from '../../../../../shared/components/modal/index';
import { SuggestedAddressDialogComponent } from './suggested-addresses-dialog/suggested-addresses-dialog.component';

@Component({
  selector: 'cx-address-form',
  templateUrl: './address-form.component.html',
  changeDetection: ChangeDetectionStrategy.OnPush,
})
export class AddressFormComponent implements OnInit, OnDestroy {
  countries$: Observable<Country[]>;
  titles$: Observable<Title[]>;
  regions$: Observable<Region[]>;
  selectedCountry$: BehaviorSubject<string> = new BehaviorSubject<string>('');

  @Input()
  addressData: Address;

  @Input()
  actionBtnLabel: string;

  @Input()
  cancelBtnLabel: string;

  @Input()
  setAsDefaultField: boolean;

  @Input()
  showTitleCode: boolean;

  @Input()
  showCancelBtn = true;

  @Output()
  submitAddress = new EventEmitter<any>();

  @Output()
  backToAddress = new EventEmitter<any>();

  addressVerifySub: Subscription;
  regionsSub: Subscription;
  suggestedAddressModalRef: ModalRef;

  address: FormGroup = this.fb.group({
    defaultAddress: [false],
    titleCode: [''],
    firstName: ['', Validators.required],
    lastName: ['', Validators.required],
    line1: ['', Validators.required],
    line2: [''],
    town: ['', Validators.required],
    region: this.fb.group({
      isocode: [null, Validators.required],
    }),
    country: this.fb.group({
      isocode: [null, Validators.required],
    }),
    postalCode: ['', Validators.required],
    phone: '',
  });

  constructor(
    private fb: FormBuilder,
    protected checkoutDeliveryService: CheckoutDeliveryService,
    protected userService: UserService,
    protected userAddressService: UserAddressService,
    protected globalMessageService: GlobalMessageService,
    private modalService: ModalService,
    // TODO(issue:#4604) Deprecated since 1.3.0
    protected featureConfig?: FeatureConfigService
  ) {}

  ngOnInit() {
    // Fetching countries
    this.countries$ = this.userAddressService.getDeliveryCountries().pipe(
      tap(countries => {
        if (Object.keys(countries).length === 0) {
          this.userAddressService.loadDeliveryCountries();
        }
      })
    );

    // Fetching titles
    this.titles$ = this.userService.getTitles().pipe(
      tap(titles => {
        if (Object.keys(titles).length === 0) {
          this.userService.loadTitles();
        }
      }),
      map(titles => {
        const noneTitle = { code: '', name: 'Title' };
        return [noneTitle, ...titles];
      })
    );

    // Fetching regions
    this.regions$ = this.selectedCountry$.pipe(
      switchMap(country => this.userAddressService.getRegions(country)),
      tap(regions => {
        const regionControl = this.address.get('region.isocode');
        if (regions && regions.length > 0) {
          regionControl.enable();
        } else {
          regionControl.disable();
        }
      })
    );

    // verify the new added address
    this.addressVerifySub = this.checkoutDeliveryService
      .getAddressVerificationResults()
      .subscribe((results: AddressValidation) => {
        if (results === 'FAIL') {
          this.checkoutDeliveryService.clearAddressVerificationResults();
        } else if (results.decision === 'ACCEPT') {
          this.submitAddress.emit(this.address.value);
        } else if (results.decision === 'REJECT') {
          // TODO: Workaround: allow server for decide is titleCode mandatory (if yes, provide personalized message)
          if (
            results.errors.errors.some(error => error.subject === 'titleCode')
          ) {
            this.globalMessageService.add(
              { key: 'addressForm.titleRequired' },
              GlobalMessageType.MSG_TYPE_ERROR
            );
          } else {
            this.globalMessageService.add(
              { key: 'addressForm.invalidAddress' },
              GlobalMessageType.MSG_TYPE_ERROR
            );
          }
          this.checkoutDeliveryService.clearAddressVerificationResults();
        } else if (results.decision === 'REVIEW') {
          this.openSuggestedAddress(results);
        }
      });

    if (this.addressData && Object.keys(this.addressData).length !== 0) {
      this.address.patchValue(this.addressData);

      this.countrySelected(this.addressData.country);
      if (this.addressData.region) {
        this.regionSelected(this.addressData.region);
      }
    }
  }

  titleSelected(title: Title): void {
    this.address['controls'].titleCode.setValue(title.code);
  }

  countrySelected(country: Country): void {
    this.address['controls'].country['controls'].isocode.setValue(
      country.isocode
    );
    this.selectedCountry$.next(country.isocode);
  }

  regionSelected(region: Region): void {
    this.address['controls'].region['controls'].isocode.setValue(
      region.isocode
    );
  }

  toggleDefaultAddress(): void {
    this.address['controls'].defaultAddress.setValue(
      this.address.value.defaultAddress
    );
  }

  back(): void {
    this.backToAddress.emit();
  }

  verifyAddress(): void {
<<<<<<< HEAD
    // TODO(issue:#4604) Deprecated since 1.3.0
    if (!(this.featureConfig && this.featureConfig.isLevel('1.3'))) {
      this.checkoutDeliveryService.verifyAddress(this.address.value);
    } else {
      if (this.address.valid) {
        this.checkoutDeliveryService.verifyAddress(this.address.value);
      } else {
        this.markFormAsTouched();
      }
    }
  }

  /**
   * @deprecated since 1.3.0
   * This function will be removed as continue button should not be disabled
   *
   * TODO(issue:#4604) Deprecated since 1.3.0
   */
  shouldDisableContinueButton(): boolean {
    if (this.featureConfig && this.featureConfig.isLevel('1.3')) {
      return false;
    }
    return this.address.invalid;
  }

  private markFormAsTouched(): void {
    Object.keys(this.address.controls).forEach(key => {
      this.address.controls[key].markAsTouched();
    });
=======
    if (this.address.controls['region'].value.isocode) {
      this.regionsSub = this.regions$.pipe(take(1)).subscribe(regions => {
        const obj = regions.find(
          region =>
            region.isocode === this.address.controls['region'].value.isocode
        );
        Object.assign(this.address.value.region, {
          isocodeShort: obj.isocodeShort,
        });
      });
    }

    if (this.address.dirty) {
      this.checkoutDeliveryService.verifyAddress(this.address.value);
    } else {
      // address form value not changed
      // ignore duplicate address
      this.submitAddress.emit(undefined);
    }
>>>>>>> 19046e24
  }

  openSuggestedAddress(results: AddressValidation): void {
    if (!this.suggestedAddressModalRef) {
      this.suggestedAddressModalRef = this.modalService.open(
        SuggestedAddressDialogComponent,
        { centered: true, size: 'lg' }
      );
      this.suggestedAddressModalRef.componentInstance.enteredAddress = this.address.value;
      this.suggestedAddressModalRef.componentInstance.suggestedAddresses =
        results.suggestedAddresses;
      this.suggestedAddressModalRef.result
        .then(address => {
          this.checkoutDeliveryService.clearAddressVerificationResults();
          if (address) {
            address = Object.assign(
              {
                titleCode: this.address.value.titleCode,
                phone: this.address.value.phone,
                selected: true,
              },
              address
            );
            this.submitAddress.emit(address);
          }
          this.suggestedAddressModalRef = null;
        })
        .catch(() => {
          // this  callback is called when modal is closed with Esc key or clicking backdrop
          this.checkoutDeliveryService.clearAddressVerificationResults();
          const address = Object.assign(
            {
              selected: true,
            },
            this.address.value
          );
          this.submitAddress.emit(address);
          this.suggestedAddressModalRef = null;
        });
    }
  }

  ngOnDestroy() {
    this.checkoutDeliveryService.clearAddressVerificationResults();

    if (this.addressVerifySub) {
      this.addressVerifySub.unsubscribe();
    }

    if (this.regionsSub) {
      this.regionsSub.unsubscribe();
    }
  }
}<|MERGE_RESOLUTION|>--- conflicted
+++ resolved
@@ -200,37 +200,6 @@
   }
 
   verifyAddress(): void {
-<<<<<<< HEAD
-    // TODO(issue:#4604) Deprecated since 1.3.0
-    if (!(this.featureConfig && this.featureConfig.isLevel('1.3'))) {
-      this.checkoutDeliveryService.verifyAddress(this.address.value);
-    } else {
-      if (this.address.valid) {
-        this.checkoutDeliveryService.verifyAddress(this.address.value);
-      } else {
-        this.markFormAsTouched();
-      }
-    }
-  }
-
-  /**
-   * @deprecated since 1.3.0
-   * This function will be removed as continue button should not be disabled
-   *
-   * TODO(issue:#4604) Deprecated since 1.3.0
-   */
-  shouldDisableContinueButton(): boolean {
-    if (this.featureConfig && this.featureConfig.isLevel('1.3')) {
-      return false;
-    }
-    return this.address.invalid;
-  }
-
-  private markFormAsTouched(): void {
-    Object.keys(this.address.controls).forEach(key => {
-      this.address.controls[key].markAsTouched();
-    });
-=======
     if (this.address.controls['region'].value.isocode) {
       this.regionsSub = this.regions$.pipe(take(1)).subscribe(regions => {
         const obj = regions.find(
@@ -243,6 +212,19 @@
       });
     }
 
+    // TODO(issue:#4604) Deprecated since 1.3.0
+    if (!(this.featureConfig && this.featureConfig.isLevel('1.3'))) {
+      this.submitAddressIfDirty();
+    } else {
+      if (this.address.valid) {
+        this.submitAddressIfDirty();
+      } else {
+        this.markFormAsTouched();
+      }
+    }
+  }
+
+  private submitAddressIfDirty() {
     if (this.address.dirty) {
       this.checkoutDeliveryService.verifyAddress(this.address.value);
     } else {
@@ -250,7 +232,25 @@
       // ignore duplicate address
       this.submitAddress.emit(undefined);
     }
->>>>>>> 19046e24
+  }
+
+  /**
+   * @deprecated since 1.3.0
+   * This function will be removed as continue button should not be disabled
+   *
+   * TODO(issue:#4604) Deprecated since 1.3.0
+   */
+  shouldDisableContinueButton(): boolean {
+    if (this.featureConfig && this.featureConfig.isLevel('1.3')) {
+      return false;
+    }
+    return this.address.invalid;
+  }
+
+  private markFormAsTouched(): void {
+    Object.keys(this.address.controls).forEach(key => {
+      this.address.controls[key].markAsTouched();
+    });
   }
 
   openSuggestedAddress(results: AddressValidation): void {
