<ng-container *ngIf="configuration$ | async as configuration">
<<<<<<< HEAD
  <div class="cx-config-add-to-cart-btn">
    <div class="col-sm-6 col-md-4">
      <button
        class="cx-btn btn btn-block btn-primary"
        (click)="
          onAddToCart(
            configuration.productCode,
            configuration.configId,
            configuration.owner.key
          )
        "
      >
        {{ 'configurator.addToCart.button' | cxTranslate }}
      </button>
=======
  <ng-container *ngIf="configuratorType$ | async as configuratorType">
    <div class="cx-config-add-to-cart-btn">
      <div class="col-sm-6 col-md-4">
        <ng-container *ngIf="hasBeenAddedToCart$ | async as hasBeenAddedToCart">
          <ng-container *ngIf="hasBeenAddedToCart.hasBeenAdded">
            <button
              class="cx-btn btn btn-block btn-primary"
              (click)="
                onAddToCart(
                  configuration.productCode,
                  configuration.configId,
                  configuration.owner.key,
                  configuratorType
                )
              "
            >
              {{ 'configurator.addToCart.buttonAfterAddToCart' | cxTranslate }}
            </button></ng-container
          >
          <ng-container *ngIf="!hasBeenAddedToCart.hasBeenAdded">
            <button
              class="cx-btn btn btn-block btn-primary"
              (click)="
                onAddToCart(
                  configuration.productCode,
                  configuration.configId,
                  configuration.owner.key,
                  configuratorType
                )
              "
            >
              {{ 'configurator.addToCart.button' | cxTranslate }}
            </button></ng-container
          ></ng-container
        >
      </div>
>>>>>>> 10a66c28
    </div>
  </ng-container>
</ng-container><|MERGE_RESOLUTION|>--- conflicted
+++ resolved
@@ -1,20 +1,4 @@
 <ng-container *ngIf="configuration$ | async as configuration">
-<<<<<<< HEAD
-  <div class="cx-config-add-to-cart-btn">
-    <div class="col-sm-6 col-md-4">
-      <button
-        class="cx-btn btn btn-block btn-primary"
-        (click)="
-          onAddToCart(
-            configuration.productCode,
-            configuration.configId,
-            configuration.owner.key
-          )
-        "
-      >
-        {{ 'configurator.addToCart.button' | cxTranslate }}
-      </button>
-=======
   <ng-container *ngIf="configuratorType$ | async as configuratorType">
     <div class="cx-config-add-to-cart-btn">
       <div class="col-sm-6 col-md-4">
@@ -51,7 +35,6 @@
           ></ng-container
         >
       </div>
->>>>>>> 10a66c28
     </div>
   </ng-container>
 </ng-container>