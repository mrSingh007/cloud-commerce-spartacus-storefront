--- conflicted
+++ resolved
@@ -68,10 +68,7 @@
         ConfigAttributeFooterComponent,
         ConfigAttributeRadioButtonComponent,
         ConfigAttributeDropDownComponent,
-<<<<<<< HEAD
-=======
         MockCxIconComponent,
->>>>>>> b774eecf
       ],
       providers: [
         {
