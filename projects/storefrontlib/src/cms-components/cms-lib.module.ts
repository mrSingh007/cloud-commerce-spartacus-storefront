--- conflicted
+++ resolved
@@ -17,12 +17,9 @@
   UpdateEmailModule,
   UpdatePasswordModule,
   UpdateProfileModule,
-<<<<<<< HEAD
-  NotificationPreferenceModule,
-=======
   ForgotPasswordModule,
   ResetPasswordModule,
->>>>>>> 6c4ca201
+  NotificationPreferenceModule,
 } from './myaccount/index';
 import {
   BreadcrumbModule,
@@ -65,12 +62,9 @@
     CloseAccountModule,
     TabParagraphContainerModule,
     StoreFinderModule,
-<<<<<<< HEAD
-    NotificationPreferenceModule,
-=======
     ForgotPasswordModule,
     ResetPasswordModule,
->>>>>>> 6c4ca201
+    NotificationPreferenceModule,
   ],
 })
 export class CmsLibModule {}