--- conflicted
+++ resolved
@@ -28,6 +28,7 @@
     fb: FormBuilder,
     authRedirectService: AuthRedirectService,
     winRef: WindowRef, // tslint:disable-line,
+    featureConfig: FeatureConfigService,
     activatedRoute: ActivatedRoute,
     checkoutConfigService: CheckoutConfigService
   );
@@ -57,12 +58,9 @@
     private fb: FormBuilder,
     private authRedirectService: AuthRedirectService,
     private winRef?: WindowRef,
-<<<<<<< HEAD
-    protected featureConfig?: FeatureConfigService
-=======
+    protected featureConfig?: FeatureConfigService,
     private activatedRoute?: ActivatedRoute,
     private checkoutConfigService?: CheckoutConfigService
->>>>>>> 19046e24
   ) {}
 
   ngOnInit(): void {
