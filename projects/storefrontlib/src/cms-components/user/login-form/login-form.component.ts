import { Component, OnDestroy, OnInit } from '@angular/core';
import { FormBuilder, FormGroup, Validators } from '@angular/forms';
import { ActivatedRoute } from '@angular/router';
import {
  AuthRedirectService,
  AuthService,
  GlobalMessageService,
  GlobalMessageType,
  WindowRef,
} from '@spartacus/core';
import { Subscription } from 'rxjs';
import { CustomFormValidators } from '../../../shared/utils/validators/custom-form-validators';

@Component({
  selector: 'cx-login-form',
  templateUrl: './login-form.component.html',
})
export class LoginFormComponent implements OnInit, OnDestroy {
  sub: Subscription;
  form: FormGroup;
  loginAsGuest = false;

  constructor(
    auth: AuthService,
    globalMessageService: GlobalMessageService,
    fb: FormBuilder,
    authRedirectService: AuthRedirectService,
    winRef: WindowRef // tslint:disable-line
  );

  /**
   * @deprecated since 1.1.0
   * NOTE: check issue:#4055 for more info
   *
   * TODO(issue:#4055) Deprecated since 1.1.0
   */
  constructor(
    auth: AuthService,
    globalMessageService: GlobalMessageService,
    fb: FormBuilder,
    authRedirectService: AuthRedirectService
  );
  constructor(
    private auth: AuthService,
    private globalMessageService: GlobalMessageService,
    private fb: FormBuilder,
    private authRedirectService: AuthRedirectService,
<<<<<<< HEAD
    private activatedRoute: ActivatedRoute
=======
    private winRef?: WindowRef
>>>>>>> 2903c3f4
  ) {}

  ngOnInit(): void {
    this.form = this.fb.group({
      userId: ['', [Validators.required, CustomFormValidators.emailValidator]],
      password: ['', Validators.required],
    });

<<<<<<< HEAD
    this.loginAsGuest = this.activatedRoute.snapshot.queryParams['forced'];
=======
    // TODO(issue:#4055) Deprecated since 1.1.0
    if (this.winRef && this.winRef.nativeWindow) {
      const routeState =
        this.winRef.nativeWindow.history &&
        this.winRef.nativeWindow.history.state;

      if (routeState && routeState['newUid'] && routeState['newUid'].length) {
        this.prefillForm('userId', routeState['newUid']);
      }
    }
>>>>>>> 2903c3f4
  }

  login(): void {
    const { userId, password } = this.form.controls;
    this.auth.authorize(
      userId.value.toLowerCase(), // backend accepts lowercase emails only
      password.value
    );

    if (!this.sub) {
      this.sub = this.auth.getUserToken().subscribe(data => {
        if (data && data.access_token) {
          this.globalMessageService.remove(GlobalMessageType.MSG_TYPE_ERROR);
          this.authRedirectService.redirect();
        }
      });
    }
  }

  ngOnDestroy(): void {
    if (this.sub) {
      this.sub.unsubscribe();
    }
  }

  private prefillForm(field: string, value: string): void {
    this.form.patchValue({
      [field]: value,
    });

    this.form.get(field).markAsTouched(); // this action will check field validity on load
  }
}<|MERGE_RESOLUTION|>--- conflicted
+++ resolved
@@ -25,7 +25,8 @@
     globalMessageService: GlobalMessageService,
     fb: FormBuilder,
     authRedirectService: AuthRedirectService,
-    winRef: WindowRef // tslint:disable-line
+    winRef: WindowRef, // tslint:disable-line,
+    activatedRoute: ActivatedRoute
   );
 
   /**
@@ -45,11 +46,8 @@
     private globalMessageService: GlobalMessageService,
     private fb: FormBuilder,
     private authRedirectService: AuthRedirectService,
-<<<<<<< HEAD
-    private activatedRoute: ActivatedRoute
-=======
-    private winRef?: WindowRef
->>>>>>> 2903c3f4
+    private winRef?: WindowRef,
+    private activatedRoute?: ActivatedRoute
   ) {}
 
   ngOnInit(): void {
@@ -58,9 +56,8 @@
       password: ['', Validators.required],
     });
 
-<<<<<<< HEAD
     this.loginAsGuest = this.activatedRoute.snapshot.queryParams['forced'];
-=======
+
     // TODO(issue:#4055) Deprecated since 1.1.0
     if (this.winRef && this.winRef.nativeWindow) {
       const routeState =
@@ -71,7 +68,6 @@
         this.prefillForm('userId', routeState['newUid']);
       }
     }
->>>>>>> 2903c3f4
   }
 
   login(): void {
