{
  "name": "@spartacus/storefront",
<<<<<<< HEAD
  "version": "0.1.0-prebeta.1",
  "description": "Spartacus – the core framework",
=======
  "version": "0.1.0-prealpha.3",
>>>>>>> 109941ba
  "homepage": "https://github.com/SAP/cloud-commerce-spartacus-storefront",
  "keywords": [
    "spartacus",
    "storefront",
    "angular"
  ],
  "license": "Apache-2.0",
  "publishConfig": {
    "access": "public"
  },
  "repository": "https://github.com/SAP/cloud-commerce-spartacus-storefront",
  "peerDependencies": {
    "@angular/animations": "^6.1.8",
    "@angular/common": "^6.1.8",
    "@angular/compiler": "^6.1.8",
    "@angular/core": "^6.1.8",
    "@angular/forms": "^6.1.8",
    "@angular/http": "^6.1.8",
    "@angular/platform-browser": "^6.1.8",
    "@angular/platform-browser-dynamic": "^6.1.8",
    "@angular/pwa": "^0.6.8",
    "@angular/router": "^6.1.8",
    "@angular/service-worker": "^6.0.0",
    "@ng-bootstrap/ng-bootstrap": "^3.2.2",
    "@ng-select/ng-select": "^2.9.1",
    "@ngrx/effects": "^6.1.0",
    "@ngrx/router-store": "^6.1.0",
    "@ngrx/store": "^6.1.0",
    "@spartacus/styles": "^0.x",
    "bootstrap": "^4.1.3",
    "core-js": "^2.5.7",
    "ngrx-store-localstorage": "^5.0.1",
    "rxjs": "^6.3.3",
    "zone.js": "^0.8.26"
  }
}<|MERGE_RESOLUTION|>--- conflicted
+++ resolved
@@ -1,11 +1,6 @@
 {
   "name": "@spartacus/storefront",
-<<<<<<< HEAD
-  "version": "0.1.0-prebeta.1",
-  "description": "Spartacus – the core framework",
-=======
   "version": "0.1.0-prealpha.3",
->>>>>>> 109941ba
   "homepage": "https://github.com/SAP/cloud-commerce-spartacus-storefront",
   "keywords": [
     "spartacus",
