{
  "name": "@spartacus/storefront",
<<<<<<< HEAD
  "version": "0.1.0-alpha.7",
=======
  "version": "0.1.0-alpha.8",
>>>>>>> 94daa4df
  "homepage": "https://github.com/SAP/cloud-commerce-spartacus-storefront",
  "keywords": [
    "spartacus",
    "storefront",
    "angular"
  ],
  "license": "Apache-2.0",
  "publishConfig": {
    "access": "public"
  },
  "repository": "https://github.com/SAP/cloud-commerce-spartacus-storefront",
  "peerDependencies": {
    "@angular/animations": "~7.2.11",
    "@angular/common": "~7.2.11",
    "@angular/compiler": "~7.2.11",
    "@angular/core": "~7.2.11",
    "@angular/forms": "~7.2.11",
    "@angular/http": "~7.2.11",
    "@angular/platform-browser": "~7.2.11",
    "@angular/platform-browser-dynamic": "~7.2.11",
    "@angular/pwa": "^0.13.7",
    "@angular/router": "~7.2.11",
    "@angular/service-worker": "~7.2.11",
    "@ng-bootstrap/ng-bootstrap": "4.1.0",
    "@ng-select/ng-select": "^2.13.2",
    "@ngrx/effects": "~7.4.0",
    "@ngrx/router-store": "~7.4.0",
    "@ngrx/store": "~7.4.0",
<<<<<<< HEAD
    "@spartacus/core": "0.1.0-alpha.5",
    "@spartacus/styles": "0.1.0-alpha.7",
=======
    "@spartacus/core": "0.1.0-alpha.6",
    "@spartacus/styles": "0.1.0-alpha.8",
>>>>>>> 94daa4df
    "bootstrap": "^4.2.1",
    "core-js": "^2.5.7",
    "rxjs": "^6.4.0",
    "zone.js": "^0.8.26"
  }
}<|MERGE_RESOLUTION|>--- conflicted
+++ resolved
@@ -1,10 +1,6 @@
 {
   "name": "@spartacus/storefront",
-<<<<<<< HEAD
-  "version": "0.1.0-alpha.7",
-=======
   "version": "0.1.0-alpha.8",
->>>>>>> 94daa4df
   "homepage": "https://github.com/SAP/cloud-commerce-spartacus-storefront",
   "keywords": [
     "spartacus",
@@ -33,13 +29,8 @@
     "@ngrx/effects": "~7.4.0",
     "@ngrx/router-store": "~7.4.0",
     "@ngrx/store": "~7.4.0",
-<<<<<<< HEAD
-    "@spartacus/core": "0.1.0-alpha.5",
-    "@spartacus/styles": "0.1.0-alpha.7",
-=======
     "@spartacus/core": "0.1.0-alpha.6",
     "@spartacus/styles": "0.1.0-alpha.8",
->>>>>>> 94daa4df
     "bootstrap": "^4.2.1",
     "core-js": "^2.5.7",
     "rxjs": "^6.4.0",
