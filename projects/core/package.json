{
<<<<<<< HEAD
  "version": "0.1.0-prealpha.7",
=======
  "name": "@spartacus/core",
  "version": "0.1.0-prealpha.9",
>>>>>>> efe016dc
  "description": "Spartacus - the core framework",
  "keywords": [
    "spartacus",
    "storefront",
    "angular",
    "framework"
  ],
  "license": "Apache-2.0",
  "publishConfig": {
    "access": "public"
  },
  "repository": "https://github.com/SAP/cloud-commerce-spartacus-storefront",
  "peerDependencies": {
    "@angular/common": "~7.2.0",
    "@angular/core": "~7.2.0",
    "@ngrx/effects": "~7.0.0",
    "@ngrx/router-store": "~7.0.0",
    "@ngrx/store": "~7.0.0",
    "ngrx-store-localstorage": "^5.1.0"
  }
}<|MERGE_RESOLUTION|>--- conflicted
+++ resolved
@@ -1,10 +1,6 @@
 {
-<<<<<<< HEAD
-  "version": "0.1.0-prealpha.7",
-=======
   "name": "@spartacus/core",
   "version": "0.1.0-prealpha.9",
->>>>>>> efe016dc
   "description": "Spartacus - the core framework",
   "keywords": [
     "spartacus",
