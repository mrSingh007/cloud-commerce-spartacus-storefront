/*
 * Public API Surface of core
 */
<<<<<<< HEAD
export * from './src/anonymous-consents/index';
=======
export * from './src/asm/index';
>>>>>>> 2ce56a01
export * from './src/auth/index';
export * from './src/cart/index';
export * from './src/checkout/index';
export * from './src/cms/index';
export * from './src/config/index';
export * from './src/features-config/index';
export * from './src/global-message/index';
export * from './src/i18n/index';
export * from './src/kyma/index';
export * from './src/model/index';
export * from './src/occ/index';
export * from './src/personalization/index';
export * from './src/process/index';
export * from './src/product/index';
export * from './src/routing/index';
export * from './src/site-context/index';
export * from './src/smart-edit/index';
export * from './src/state/index';
export * from './src/store-finder/index';
export * from './src/user/index';
export * from './src/util/index';
export * from './src/window/index';<|MERGE_RESOLUTION|>--- conflicted
+++ resolved
@@ -1,11 +1,8 @@
 /*
  * Public API Surface of core
  */
-<<<<<<< HEAD
 export * from './src/anonymous-consents/index';
-=======
 export * from './src/asm/index';
->>>>>>> 2ce56a01
 export * from './src/auth/index';
 export * from './src/cart/index';
 export * from './src/checkout/index';
