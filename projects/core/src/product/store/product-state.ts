<<<<<<< HEAD
import {
  Product,
  ProductReference,
  ProductSearchPage,
  Review,
  Suggestion,
} from '../../occ/occ-models/occ.models';
=======
import { Review, Suggestion } from '../../occ/occ-models/occ.models';
>>>>>>> 9d7ce6b7
import { EntityLoaderState } from '../../state/utils/entity-loader/entity-loader-state';
import { UIProductSearchPage } from '../model/product-search-page';
import { UIProduct } from '../model/product';

export const PRODUCT_FEATURE = 'product';
export const PRODUCT_DETAIL_ENTITY = '[Product] Detail Entity';

export interface StateWithProduct {
  [PRODUCT_FEATURE]: ProductsState;
}

export interface ProductsState {
  details: EntityLoaderState<UIProduct>;
  search: ProductsSearchState;
  reviews: ProductReviewsState;
  productReferences: ProductReferencesState;
}

export interface ProductsSearchState {
  results: UIProductSearchPage;
  suggestions: Suggestion[];
  auxResults: UIProductSearchPage;
}

export interface ProductReviewsState {
  productCode: string;
  list: Review[];
}

export interface ProductReferencesState {
  productCode: string;
  list: ProductReference[];
}<|MERGE_RESOLUTION|>--- conflicted
+++ resolved
@@ -1,17 +1,11 @@
-<<<<<<< HEAD
 import {
-  Product,
   ProductReference,
-  ProductSearchPage,
   Review,
   Suggestion,
 } from '../../occ/occ-models/occ.models';
-=======
-import { Review, Suggestion } from '../../occ/occ-models/occ.models';
->>>>>>> 9d7ce6b7
 import { EntityLoaderState } from '../../state/utils/entity-loader/entity-loader-state';
+import { UIProduct } from '../model/product';
 import { UIProductSearchPage } from '../model/product-search-page';
-import { UIProduct } from '../model/product';
 
 export const PRODUCT_FEATURE = 'product';
 export const PRODUCT_DETAIL_ENTITY = '[Product] Detail Entity';
