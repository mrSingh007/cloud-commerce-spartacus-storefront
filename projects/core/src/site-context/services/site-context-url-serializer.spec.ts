--- conflicted
+++ resolved
@@ -2,15 +2,7 @@
 import { TestBed } from '@angular/core/testing';
 import { UrlSegmentGroup, UrlTree } from '@angular/router';
 import { SiteContextParamsService } from './site-context-params.service';
-import {
-  SiteContextUrlSerializer,
-  UrlTreeWithSiteContext,
-} from './site-context-url-serializer';
-<<<<<<< HEAD
-import { SiteContextParamsService } from './site-context-params.service';
-import { UrlSegmentGroup, UrlTree } from '@angular/router';
-=======
->>>>>>> 4f29932d
+import { SiteContextUrlSerializer, UrlTreeWithSiteContext } from './site-context-url-serializer';
 
 describe('SiteContextUrlSerializer', () => {
   const mockSiteContextParamsService = {
