import { I18nConfig } from './i18n-config';

export const defaultI18nConfig: I18nConfig = {
  i18n: {
    fallbackLang: false,
    debug: false,
    chunks: {
<<<<<<< HEAD
      common: 'common',
      spinner: 'common',
      header: 'common',
      searchBox: 'common',

      cartDetails: 'cart',
      cartItems: 'cart',
      orderCost: 'cart',

      addressForm: 'address',
      addressBook: 'address',
      addressCard: 'address',

      paymentForm: 'payment',
      paymentMethods: 'payment',

      checkout: 'checkout',
      checkoutAddress: 'checkout',
      checkoutOrderConfirmation: 'checkout',
      checkoutReview: 'checkout',
      checkoutShipping: 'checkout',

      orderDetails: 'myAccount',
      orderHistory: 'myAccount',
      myInterests: 'myAccount',

      productDetails: 'product',
      productList: 'product',
      productFacetNavigation: 'product',
      productSummary: 'product',
      productReview: 'product',
      addToCart: 'product',

      forgottenPassword: 'user',
      loginForm: 'user',
      login: 'user',
      register: 'user',
      updateEmailForm: 'user',
      updatePasswordForm: 'user',
      updateProfileForm: 'user',

      storeFinder: 'storeFinder',
      pwa: 'pwa',
=======
      common: ['common', 'spinner', 'header', 'searchBox'],
      cart: ['cartDetails', 'cartItems', 'orderCost'],
      address: ['addressForm', 'addressBook', 'addressCard'],
      payment: ['paymentForm', 'paymentMethods'],
      myAccount: ['orderDetails', 'orderHistory'],
      storeFinder: ['storeFinder'],
      pwa: ['pwa'],
      checkout: [
        'checkout',
        'checkoutAddress',
        'checkoutOrderConfirmation',
        'checkoutReview',
        'checkoutShipping',
      ],
      product: [
        'productDetails',
        'productList',
        'productFacetNavigation',
        'productSummary',
        'productReview',
        'addToCart',
      ],
      user: [
        'forgottenPassword',
        'loginForm',
        'login',
        'register',
        'updateEmailForm',
        'updatePasswordForm',
        'updateProfileForm',
      ],
>>>>>>> f119b362
    },
  },
};<|MERGE_RESOLUTION|>--- conflicted
+++ resolved
@@ -5,7 +5,6 @@
     fallbackLang: false,
     debug: false,
     chunks: {
-<<<<<<< HEAD
       common: 'common',
       spinner: 'common',
       header: 'common',
@@ -49,7 +48,6 @@
 
       storeFinder: 'storeFinder',
       pwa: 'pwa',
-=======
       common: ['common', 'spinner', 'header', 'searchBox'],
       cart: ['cartDetails', 'cartItems', 'orderCost'],
       address: ['addressForm', 'addressBook', 'addressCard'],
@@ -81,7 +79,6 @@
         'updatePasswordForm',
         'updateProfileForm',
       ],
->>>>>>> f119b362
     },
   },
 };