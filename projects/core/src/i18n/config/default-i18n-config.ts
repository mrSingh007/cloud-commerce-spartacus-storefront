--- conflicted
+++ resolved
@@ -15,18 +15,14 @@
       ],
       cart: ['cartDetails', 'cartItems', 'orderCost', 'miniCart'],
       address: ['addressForm', 'addressBook', 'addressCard'],
-<<<<<<< HEAD
-      payment: ['paymentForm', 'paymentMethods'],
-      myAccount: ['orderDetails', 'orderHistory', 'myInterests'],
-=======
       payment: ['paymentForm', 'paymentMethods', 'paymentCard'],
       myAccount: [
         'orderDetails',
         'orderHistory',
         'closeAccount',
         'notificationProference',
+        'myInterests',
       ],
->>>>>>> fa17d8df
       storeFinder: ['storeFinder'],
       pwa: ['pwa'],
       checkout: [
