--- conflicted
+++ resolved
@@ -8,13 +8,8 @@
       common: ['common', 'spinner', 'header', 'searchBox', 'sorting'],
       cart: ['cartDetails', 'cartItems', 'orderCost'],
       address: ['addressForm', 'addressBook', 'addressCard'],
-<<<<<<< HEAD
-      payment: ['paymentForm', 'paymentMethods'],
       myAccount: ['orderDetails', 'orderHistory', 'myInterests'],
-=======
       payment: ['paymentForm', 'paymentMethods', 'paymentCard'],
-      myAccount: ['orderDetails', 'orderHistory'],
->>>>>>> 6c4ca201
       storeFinder: ['storeFinder'],
       pwa: ['pwa'],
       checkout: [
