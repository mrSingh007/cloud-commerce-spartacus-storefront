import { I18nConfig } from './i18n-config';

export const defaultI18nConfig: I18nConfig = {
  i18n: {
    fallbackLang: false,
    debug: false,
    chunks: {
      common: [
        'common',
        'spinner',
        'header',
        'searchBox',
        'sorting',
        'httpHandlers',
      ],
      cart: ['cartDetails', 'cartItems', 'orderCost', 'miniCart'],
      address: ['addressForm', 'addressBook', 'addressCard'],
      payment: ['paymentForm', 'paymentMethods', 'paymentCard'],
<<<<<<< HEAD
      myAccount: ['orderDetails', 'orderHistory', 'notificationProference'],
=======
      myAccount: ['orderDetails', 'orderHistory', 'closeAccount'],
>>>>>>> 1fc5c26d
      storeFinder: ['storeFinder'],
      pwa: ['pwa'],
      checkout: [
        'checkout',
        'checkoutAddress',
        'checkoutOrderConfirmation',
        'checkoutReview',
        'checkoutShipping',
      ],
      product: [
        'productDetails',
        'productList',
        'productFacetNavigation',
        'productSummary',
        'productReview',
        'addToCart',
      ],
      user: [
        'forgottenPassword',
        'loginForm',
        'login',
        'register',
        'updateEmailForm',
        'updatePasswordForm',
        'updateProfileForm',
      ],
    },
  },
};<|MERGE_RESOLUTION|>--- conflicted
+++ resolved
@@ -16,11 +16,12 @@
       cart: ['cartDetails', 'cartItems', 'orderCost', 'miniCart'],
       address: ['addressForm', 'addressBook', 'addressCard'],
       payment: ['paymentForm', 'paymentMethods', 'paymentCard'],
-<<<<<<< HEAD
-      myAccount: ['orderDetails', 'orderHistory', 'notificationProference'],
-=======
-      myAccount: ['orderDetails', 'orderHistory', 'closeAccount'],
->>>>>>> 1fc5c26d
+      myAccount: [
+        'orderDetails',
+        'orderHistory',
+        'closeAccount',
+        'notificationProference',
+      ],
       storeFinder: ['storeFinder'],
       pwa: ['pwa'],
       checkout: [
