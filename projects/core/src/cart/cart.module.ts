import { ModuleWithProviders, NgModule } from '@angular/core';
import { PageMetaResolver } from '../cms/page/page-meta.resolver';
import { CartDataService } from './facade/cart-data.service';
import {
  CartService,
  SaveForLaterService,
  SaveForLaterDataService,
} from './facade/index';
import { CartPageMetaResolver } from './services/cart-page-meta.resolver';
import { CartStoreModule } from './store/cart-store.module';
import { MultiCartStoreModule } from './store/multi-cart-store.module';
import { LowLevelCartService } from './facade/low-level-cart.service';
import { ActiveCartService } from './facade/active-cart.service';
import { SelectiveCartService } from './facade/selective-cart.service';

@NgModule({
  imports: [CartStoreModule, MultiCartStoreModule],
})
export class CartModule {
  static forRoot(): ModuleWithProviders<CartModule> {
    return {
      ngModule: CartModule,
      providers: [
        CartDataService,
        CartService,
<<<<<<< HEAD
        SaveForLaterService,
        SaveForLaterDataService,
=======
        LowLevelCartService,
        ActiveCartService,
        SelectiveCartService,
>>>>>>> d59bf53b
        {
          provide: PageMetaResolver,
          useExisting: CartPageMetaResolver,
          multi: true,
        },
      ],
    };
  }
}<|MERGE_RESOLUTION|>--- conflicted
+++ resolved
@@ -23,14 +23,11 @@
       providers: [
         CartDataService,
         CartService,
-<<<<<<< HEAD
         SaveForLaterService,
         SaveForLaterDataService,
-=======
         LowLevelCartService,
         ActiveCartService,
         SelectiveCartService,
->>>>>>> d59bf53b
         {
           provide: PageMetaResolver,
           useExisting: CartPageMetaResolver,
