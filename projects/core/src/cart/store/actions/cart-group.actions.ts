export * from './cart-entry.action';
<<<<<<< HEAD
export * from './cart.action';
export * from './multi-cart.action';
=======
export * from './cart-voucher.action';
export * from './cart.action';
>>>>>>> 4af29690
<|MERGE_RESOLUTION|>--- conflicted
+++ resolved
@@ -1,8 +1,4 @@
 export * from './cart-entry.action';
-<<<<<<< HEAD
-export * from './cart.action';
-export * from './multi-cart.action';
-=======
 export * from './cart-voucher.action';
 export * from './cart.action';
->>>>>>> 4af29690
+export * from './multi-cart.action';