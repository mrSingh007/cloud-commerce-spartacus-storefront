--- conflicted
+++ resolved
@@ -1,7 +1,4 @@
 export * from './cart-entry.action';
 export * from './cart.action';
-<<<<<<< HEAD
 export * from './save-for-later.action';
-=======
-export * from './multi-cart.action';
->>>>>>> d59bf53b
+export * from './multi-cart.action';