--- conflicted
+++ resolved
@@ -1,8 +1,2 @@
-<<<<<<< HEAD
-export * from './cart-entry.action';
-export * from './cart-voucher.action';
-export * from './cart.action';
-=======
 import * as CartActions from './cart-group.actions';
-export { CartActions };
->>>>>>> 2550d628
+export { CartActions };