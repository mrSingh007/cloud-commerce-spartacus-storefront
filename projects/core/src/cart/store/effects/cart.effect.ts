--- conflicted
+++ resolved
@@ -217,11 +217,6 @@
   );
 
   @Effect()
-<<<<<<< HEAD
-  refresh$: Observable<
-    CartActions.LoadCart | CartActions.LoadSaveForLater
-  > = this.actions$.pipe(
-=======
   setLoading$: Observable<CartActions.SetFakeLoadingCart> = this.actions$.pipe(
     ofType(
       CartActions.MERGE_CART,
@@ -247,8 +242,7 @@
 
   // TODO: remove old actions usage (LoadCart)
   @Effect()
-  refresh$: Observable<CartActions.LoadCart> = this.actions$.pipe(
->>>>>>> d59bf53b
+  refresh$: Observable<CartActions.LoadCart | CartActions.LoadSaveForLater> = this.actions$.pipe(
     ofType(
       CartActions.MERGE_CART_SUCCESS,
       CartActions.CART_ADD_ENTRY_SUCCESS,
