import { Injectable } from '@angular/core';
import { Actions, Effect, ofType } from '@ngrx/effects';
import { from, Observable } from 'rxjs';
import { catchError, map, mergeMap } from 'rxjs/operators';
import { GlobalMessageService } from '../../../global-message/facade/global-message.service';
import { GlobalMessageType } from '../../../global-message/models/global-message.model';
import { makeErrorSerializable } from '../../../util/serialization-utils';
import { CartVoucherConnector } from '../../connectors/voucher/cart-voucher.connector';
import { CartActions } from '../actions/index';

@Injectable()
export class CartVoucherEffects {
  constructor(
    private actions$: Actions,
    private cartVoucherConnector: CartVoucherConnector,
    private messageService: GlobalMessageService
  ) {}

  @Effect()
  addCartVoucher$: Observable<
    | CartActions.CartVoucherAction
    | CartActions.LoadCart
<<<<<<< HEAD
    | CartActions.CartProcessesDecrementAction
=======
    | CartActions.CartProcessesDecrement
>>>>>>> a25d7279
  > = this.actions$.pipe(
    ofType(CartActions.CART_ADD_VOUCHER),
    map((action: CartActions.CartAddVoucher) => action.payload),
    mergeMap(payload => {
      return this.cartVoucherConnector
        .add(payload.userId, payload.cartId, payload.voucherId)
        .pipe(
          map(() => {
            this.showGlobalMessage(
              'voucher.applyVoucherSuccess',
              payload.voucherId,
              GlobalMessageType.MSG_TYPE_CONFIRMATION
            );
            return new CartActions.CartAddVoucherSuccess({
              userId: payload.userId,
              cartId: payload.cartId,
            });
          }),
          catchError(error =>
            from([
              new CartActions.CartAddVoucherFail(makeErrorSerializable(error)),
<<<<<<< HEAD
              new CartActions.CartProcessesDecrementAction(payload.cartId),
=======
              new CartActions.CartProcessesDecrement(payload.cartId),
>>>>>>> a25d7279
              new CartActions.LoadCart({
                userId: payload.userId,
                cartId: payload.cartId,
              }),
            ])
          )
        );
    })
  );

  @Effect()
  removeCartVoucher$: Observable<
    | CartActions.CartVoucherAction
<<<<<<< HEAD
    | CartActions.CartProcessesDecrementAction
=======
    | CartActions.CartProcessesDecrement
>>>>>>> a25d7279
    | CartActions.LoadCart
  > = this.actions$.pipe(
    ofType(CartActions.CART_REMOVE_VOUCHER),
    map((action: CartActions.CartRemoveVoucher) => action.payload),
    mergeMap(payload => {
      return this.cartVoucherConnector
        .remove(payload.userId, payload.cartId, payload.voucherId)
        .pipe(
          map(() => {
            this.showGlobalMessage(
              'voucher.removeVoucherSuccess',
              payload.voucherId,
              GlobalMessageType.MSG_TYPE_INFO
            );
            return new CartActions.CartRemoveVoucherSuccess({
              userId: payload.userId,
              cartId: payload.cartId,
            });
          }),
          catchError(error =>
            from([
              new CartActions.CartRemoveVoucherFail(
                makeErrorSerializable(error)
              ),
<<<<<<< HEAD
              new CartActions.CartProcessesDecrementAction(payload.cartId),
=======
              new CartActions.CartProcessesDecrement(payload.cartId),
>>>>>>> a25d7279
              new CartActions.LoadCart({
                userId: payload.userId,
                cartId: payload.cartId,
              }),
            ])
          )
        );
    })
  );

  private showGlobalMessage(
    text: string,
    param: string,
    messageType: GlobalMessageType
  ) {
    this.messageService.add(
      { key: text, params: { voucherCode: param } },
      messageType
    );
  }
}<|MERGE_RESOLUTION|>--- conflicted
+++ resolved
@@ -20,11 +20,7 @@
   addCartVoucher$: Observable<
     | CartActions.CartVoucherAction
     | CartActions.LoadCart
-<<<<<<< HEAD
-    | CartActions.CartProcessesDecrementAction
-=======
     | CartActions.CartProcessesDecrement
->>>>>>> a25d7279
   > = this.actions$.pipe(
     ofType(CartActions.CART_ADD_VOUCHER),
     map((action: CartActions.CartAddVoucher) => action.payload),
@@ -46,11 +42,7 @@
           catchError(error =>
             from([
               new CartActions.CartAddVoucherFail(makeErrorSerializable(error)),
-<<<<<<< HEAD
-              new CartActions.CartProcessesDecrementAction(payload.cartId),
-=======
               new CartActions.CartProcessesDecrement(payload.cartId),
->>>>>>> a25d7279
               new CartActions.LoadCart({
                 userId: payload.userId,
                 cartId: payload.cartId,
@@ -64,11 +56,7 @@
   @Effect()
   removeCartVoucher$: Observable<
     | CartActions.CartVoucherAction
-<<<<<<< HEAD
-    | CartActions.CartProcessesDecrementAction
-=======
     | CartActions.CartProcessesDecrement
->>>>>>> a25d7279
     | CartActions.LoadCart
   > = this.actions$.pipe(
     ofType(CartActions.CART_REMOVE_VOUCHER),
@@ -93,11 +81,7 @@
               new CartActions.CartRemoveVoucherFail(
                 makeErrorSerializable(error)
               ),
-<<<<<<< HEAD
-              new CartActions.CartProcessesDecrementAction(payload.cartId),
-=======
               new CartActions.CartProcessesDecrement(payload.cartId),
->>>>>>> a25d7279
               new CartActions.LoadCart({
                 userId: payload.userId,
                 cartId: payload.cartId,
