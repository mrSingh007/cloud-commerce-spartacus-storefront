--- conflicted
+++ resolved
@@ -1,9 +1,5 @@
 import { Cart } from '../../../model/cart.model';
-<<<<<<< HEAD
-import * as fromActions from './../actions';
-=======
 import { CartActions } from '../actions/index';
->>>>>>> 2550d628
 import * as fromCart from './cart.reducer';
 
 describe('Cart reducer', () => {
@@ -88,7 +84,7 @@
     it('should set refresh to true', () => {
       const { initialState } = fromCart;
 
-      const action = new fromActions.AddCartVoucherSuccess();
+      const action = new CartActions.AddCartVoucherSuccess();
       const state = fromCart.reducer(initialState, action);
       expect(state.refresh).toEqual(true);
     });
