import { InjectionToken, Provider } from '@angular/core';
import { ActionReducer, ActionReducerMap, MetaReducer } from '@ngrx/store';
import { AuthActions } from '../../../auth/store/actions/index';
import { CheckoutActions } from '../../../checkout/store/actions/index';
import { loaderReducer } from '../../../state/utils/loader/loader.reducer';
import { CartsState, CartState, CART_DATA } from '../cart-state';
import { MultiCartState, MULTI_CART_FEATURE } from '../multi-cart-state';
import { reducer as cartReducer } from './cart.reducer';
<<<<<<< HEAD
import { reducer as saveForLaterReducer } from './save-for-later.reducer';
=======
import { entityLoaderReducer } from '../../../state/utils/entity-loader/entity-loader.reducer';
import { activeCartReducer, cartEntitiesReducer } from './multi-cart.reducer';
import { Cart } from '../../../model/cart.model';
>>>>>>> d59bf53b

export function getReducers(): ActionReducerMap<CartsState> {
  return {
    active: loaderReducer<CartState>(CART_DATA, cartReducer),
    saveForLater: loaderReducer<CartState>(CART_DATA, saveForLaterReducer),
  };
}

export const reducerToken: InjectionToken<
  ActionReducerMap<CartsState>
> = new InjectionToken<ActionReducerMap<CartsState>>('CartReducers');

export const reducerProvider: Provider = {
  provide: reducerToken,
  useFactory: getReducers,
};

export function clearCartState(
  reducer: ActionReducer<any>
): ActionReducer<any> {
  return function(state, action) {
    if (
      action.type === AuthActions.LOGOUT ||
      action.type === CheckoutActions.PLACE_ORDER_SUCCESS
    ) {
      state = undefined;
    }
    return reducer(state, action);
  };
}

export const metaReducers: MetaReducer<any>[] = [clearCartState];

export function clearMultiCartState(
  reducer: ActionReducer<any>
): ActionReducer<any> {
  return function(state, action) {
    if (action.type === AuthActions.LOGOUT) {
      state = undefined;
    }
    return reducer(state, action);
  };
}

export const multiCartMetaReducers: MetaReducer<any>[] = [clearMultiCartState];

export const multiCartReducerToken: InjectionToken<
  ActionReducerMap<MultiCartState>
> = new InjectionToken<ActionReducerMap<MultiCartState>>('MultiCartReducers');

export function getMultiCartReducers(): ActionReducerMap<MultiCartState> {
  return {
    carts: entityLoaderReducer<Cart>(MULTI_CART_FEATURE, cartEntitiesReducer),
    active: activeCartReducer,
  };
}

export const multiCartReducerProvider: Provider = {
  provide: multiCartReducerToken,
  useFactory: getMultiCartReducers,
};<|MERGE_RESOLUTION|>--- conflicted
+++ resolved
@@ -6,13 +6,10 @@
 import { CartsState, CartState, CART_DATA } from '../cart-state';
 import { MultiCartState, MULTI_CART_FEATURE } from '../multi-cart-state';
 import { reducer as cartReducer } from './cart.reducer';
-<<<<<<< HEAD
 import { reducer as saveForLaterReducer } from './save-for-later.reducer';
-=======
 import { entityLoaderReducer } from '../../../state/utils/entity-loader/entity-loader.reducer';
 import { activeCartReducer, cartEntitiesReducer } from './multi-cart.reducer';
 import { Cart } from '../../../model/cart.model';
->>>>>>> d59bf53b
 
 export function getReducers(): ActionReducerMap<CartsState> {
   return {
