import { OrderEntry } from '../../../model/order.model';
<<<<<<< HEAD
import { CartState } from '../cart-state';
import * as fromAction from './../actions';
=======
import { CartActions } from '../actions/index';
import { CartState } from '../cart-state';

>>>>>>> 2550d628
export const initialState: CartState = {
  content: {},
  entries: {},
  refresh: false,
  cartMergeComplete: false,
};

export function reducer(
  state = initialState,
<<<<<<< HEAD
  action:
    | fromAction.CartAction
    | fromAction.CartEntryAction
    | fromAction.CartVoucherAction
=======
  action: CartActions.CartAction | CartActions.CartEntryAction
>>>>>>> 2550d628
): CartState {
  switch (action.type) {
    case CartActions.MERGE_CART: {
      return {
        ...state,
        cartMergeComplete: false,
      };
    }

    case CartActions.MERGE_CART_SUCCESS: {
      return {
        ...state,
        cartMergeComplete: true,
        refresh: true,
      };
    }

    case CartActions.LOAD_CART_SUCCESS:
    case CartActions.CREATE_CART_SUCCESS: {
      const content = { ...action.payload };
      let entries = {};
      if (content.entries) {
        entries = content.entries.reduce(
          (entryMap: { [code: string]: any }, entry: OrderEntry) => {
            return {
              ...entryMap,
              /*
              If we refresh the page from cart details page, 2 load cart
              Actions gets dispatched. One is non-detail, and the second is detailed.
              In the case where the detailed once get resolved first, we merge the existing
              data with the new data from the response (to not delete existing detailed data).
              */
              [entry.product.code]:
                state.entries && state.entries[entry.product.code]
                  ? {
                      ...state.entries[entry.product.code],
                      ...entry,
                    }
                  : entry,
            };
          },
          {
            ...entries,
          }
        );
        delete content['entries'];
      }
      return {
        ...state,
        content,
        entries,
        refresh: false,
      };
    }

<<<<<<< HEAD
    case fromAction.ADD_CART_VOUCHER_SUCCESS:
    case fromAction.ADD_CART_VOUCHER_FAIL:
    case fromAction.REMOVE_CART_VOUCHER_SUCCESS:
    case fromAction.REMOVE_ENTRY_SUCCESS:
    case fromAction.UPDATE_ENTRY_SUCCESS:
    case fromAction.ADD_ENTRY_SUCCESS: {
=======
    case CartActions.CART_REMOVE_ENTRY_SUCCESS:
    case CartActions.CART_UPDATE_ENTRY_SUCCESS:
    case CartActions.CART_ADD_ENTRY_SUCCESS: {
>>>>>>> 2550d628
      return {
        ...state,
        refresh: true,
      };
    }

    case CartActions.RESET_CART_DETAILS: {
      return {
        content: {
          guid: state.content.guid,
          code: state.content.code,
        },
        entries: {},
        refresh: false,
        cartMergeComplete: false,
      };
    }
  }

  return state;
}<|MERGE_RESOLUTION|>--- conflicted
+++ resolved
@@ -1,12 +1,7 @@
 import { OrderEntry } from '../../../model/order.model';
-<<<<<<< HEAD
-import { CartState } from '../cart-state';
-import * as fromAction from './../actions';
-=======
 import { CartActions } from '../actions/index';
 import { CartState } from '../cart-state';
 
->>>>>>> 2550d628
 export const initialState: CartState = {
   content: {},
   entries: {},
@@ -16,14 +11,10 @@
 
 export function reducer(
   state = initialState,
-<<<<<<< HEAD
   action:
-    | fromAction.CartAction
-    | fromAction.CartEntryAction
-    | fromAction.CartVoucherAction
-=======
-  action: CartActions.CartAction | CartActions.CartEntryAction
->>>>>>> 2550d628
+    | CartActions.CartAction
+    | CartActions.CartEntryAction
+    | CartActions.CartVoucherAction
 ): CartState {
   switch (action.type) {
     case CartActions.MERGE_CART: {
@@ -79,18 +70,12 @@
       };
     }
 
-<<<<<<< HEAD
-    case fromAction.ADD_CART_VOUCHER_SUCCESS:
-    case fromAction.ADD_CART_VOUCHER_FAIL:
-    case fromAction.REMOVE_CART_VOUCHER_SUCCESS:
-    case fromAction.REMOVE_ENTRY_SUCCESS:
-    case fromAction.UPDATE_ENTRY_SUCCESS:
-    case fromAction.ADD_ENTRY_SUCCESS: {
-=======
+    case CartActions.ADD_CART_VOUCHER_SUCCESS:
+    case CartActions.ADD_CART_VOUCHER_FAIL:
+    case CartActions.REMOVE_CART_VOUCHER_SUCCESS:
     case CartActions.CART_REMOVE_ENTRY_SUCCESS:
     case CartActions.CART_UPDATE_ENTRY_SUCCESS:
     case CartActions.CART_ADD_ENTRY_SUCCESS: {
->>>>>>> 2550d628
       return {
         ...state,
         refresh: true,
