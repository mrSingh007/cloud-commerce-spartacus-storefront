--- conflicted
+++ resolved
@@ -1,16 +1,16 @@
 import { Type } from '@angular/core';
 import { TestBed } from '@angular/core/testing';
 import { Store, StoreModule } from '@ngrx/store';
-import { Observable, ReplaySubject } from 'rxjs';
+import { Observable, of, ReplaySubject } from 'rxjs';
 import { AuthService, UserToken } from '../../auth/index';
 import { CartActions } from '../../cart/store/actions/index';
 import * as fromReducers from '../../cart/store/reducers/index';
 import { Cart } from '../../model/cart.model';
 import { OrderEntry } from '../../model/order.model';
+import { OCC_USER_ID_ANONYMOUS } from '../../occ/utils/occ-constants';
 import { StateWithCart } from '../store/cart-state';
-import { ANONYMOUS_USERID, CartDataService } from './cart-data.service';
+import { CartDataService } from './cart-data.service';
 import { CartService } from './cart.service';
-import { OCC_USER_ID_ANONYMOUS } from '../../occ/utils/occ-constants';
 
 class CartDataServiceStub {
   userId;
@@ -34,9 +34,6 @@
 
   const productCode = '1234';
   const userId = 'testUserId';
-<<<<<<< HEAD
-  const cart = { code: 'testCartId', guid: 'testGuid', user: 'assigned' };
-=======
   const mockUserToken: UserToken = {
     userId,
     access_token: 'access_token',
@@ -45,8 +42,7 @@
     expires_in: 1,
     scope: ['scope'],
   };
-  const cart = { code: 'testCartId', guid: 'testGuid' };
->>>>>>> ad25327e
+  const cart = { code: 'testCartId', guid: 'testGuid', user: 'assigned' };
   const mockCartEntry: OrderEntry = {
     entryNumber: 0,
     product: { code: productCode },
@@ -117,7 +113,7 @@
         service[loadOrMergeMethod]();
         expect(store.dispatch).toHaveBeenCalledWith(
           new CartActions.DeleteCart({
-            userId: ANONYMOUS_USERID,
+            userId: OCC_USER_ID_ANONYMOUS,
             cartId: cartData.cart.guid,
           })
         );
@@ -354,7 +350,6 @@
     });
   });
 
-<<<<<<< HEAD
   describe('addEmail', () => {
     it('should be able to add email to cart', () => {
       spyOn(store, 'dispatch').and.stub();
@@ -427,9 +422,6 @@
     });
   });
 
-  describe('getActive', () => {
-    // test new behavior
-=======
   describe('isCreated', () => {
     it('should return false when guid is not present', () => {
       const result = service['isCreated']({});
@@ -446,7 +438,7 @@
       const result = service['isIncomplete']({});
       expect(result).toEqual(true);
     });
-    it('should return true for cart with guid and code only', () => {
+    it('should return false for cart with guid and code only', () => {
       const result = service['isIncomplete']({
         guid: 'testGuid',
         code: 'testCode',
@@ -458,6 +450,7 @@
         guid: 'testGuid',
         code: 'testCode',
         totalItems: 3,
+        user: { name: 'name', uid: 'userId' },
       });
       expect(result).toEqual(false);
     });
@@ -555,7 +548,12 @@
 
       let result: Cart;
       service.getActive().subscribe(val => (result = val));
-      const fullCart = { code: 'code', guid: 'guid', totalItems: 2 };
+      const fullCart = {
+        code: 'code',
+        guid: 'guid',
+        totalItems: 2,
+        user: { name: 'name', user: 'userId' },
+      };
       store.dispatch(new CartActions.LoadCartSuccess(fullCart));
 
       setTimeout(() => {
@@ -564,6 +562,5 @@
         done();
       });
     });
->>>>>>> ad25327e
   });
 });