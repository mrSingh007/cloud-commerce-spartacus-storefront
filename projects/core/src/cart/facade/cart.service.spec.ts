--- conflicted
+++ resolved
@@ -7,12 +7,9 @@
 import * as fromReducers from '../../cart/store/reducers/index';
 import { Cart } from '../../model/cart.model';
 import { OrderEntry } from '../../model/order.model';
-<<<<<<< HEAD
 import { PROCESS_FEATURE } from '../../process/store/process-state';
 import * as fromProcessReducers from '../../process/store/reducers';
-=======
 import { OCC_USER_ID_ANONYMOUS } from '../../occ/utils/occ-constants';
->>>>>>> be323815
 import { StateWithCart } from '../store/cart-state';
 import { CartDataService } from './cart-data.service';
 import { CartService } from './cart.service';
