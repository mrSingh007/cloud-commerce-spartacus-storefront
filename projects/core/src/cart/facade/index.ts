<<<<<<< HEAD
import { CartService } from './cart.service';
import { CartDataService } from './cart-data.service';
import { SaveForLaterService } from './save-for-later.service';
import { SaveForLaterDataService } from './save-for-later-data.service';

export const services: any[] = [
  CartService,
  CartDataService,
  SaveForLaterService,
  SaveForLaterDataService,
];

export * from './cart.service';
export * from './cart-data.service';
export * from './save-for-later.service';
export * from './save-for-later-data.service';
=======
export * from './cart-data.service';
export * from './cart.service';
>>>>>>> 79c24c35
<|MERGE_RESOLUTION|>--- conflicted
+++ resolved
@@ -1,21 +1,2 @@
-<<<<<<< HEAD
-import { CartService } from './cart.service';
-import { CartDataService } from './cart-data.service';
-import { SaveForLaterService } from './save-for-later.service';
-import { SaveForLaterDataService } from './save-for-later-data.service';
-
-export const services: any[] = [
-  CartService,
-  CartDataService,
-  SaveForLaterService,
-  SaveForLaterDataService,
-];
-
-export * from './cart.service';
 export * from './cart-data.service';
-export * from './save-for-later.service';
-export * from './save-for-later-data.service';
-=======
-export * from './cart-data.service';
-export * from './cart.service';
->>>>>>> 79c24c35
+export * from './cart.service';