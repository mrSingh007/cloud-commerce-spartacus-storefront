import { Injectable } from '@angular/core';
import { select, Store } from '@ngrx/store';
import { filter } from 'rxjs/operators';
import { AuthService } from '../../auth/facade/auth.service';
import { Cart } from '../../model/cart.model';
import { StateWithCart } from '../store/cart-state';
import { CartSelectors } from '../store/selectors/index';
<<<<<<< HEAD
import { EMAIL_PATTERN } from '../../util';

export const ANONYMOUS_USERID = 'anonymous';
export const GUEST_NAME = 'guest';
=======
import { OCC_USER_ID_ANONYMOUS } from '../../occ/utils/occ-constants';
>>>>>>> ad25327e

@Injectable()
export class CartDataService {
  private _userId = OCC_USER_ID_ANONYMOUS;
  private _cart: Cart;

  constructor(
    protected store: Store<StateWithCart>,
    protected authService: AuthService
  ) {
    this.authService
      .getUserToken()
      .pipe(filter(userToken => this.userId !== userToken.userId))
      .subscribe(userToken => {
        if (Object.keys(userToken).length !== 0) {
          this._userId = userToken.userId;
        } else {
          this._userId = OCC_USER_ID_ANONYMOUS;
        }
      });

    this.store.pipe(select(CartSelectors.getCartContent)).subscribe(cart => {
      this._cart = cart;
    });
  }

  get hasCart(): boolean {
    return !!this._cart && Object.keys(this._cart).length > 0;
  }

  get userId(): string {
    return this._userId;
  }

  get cart(): Cart {
    return this._cart;
  }

  get cartId(): string {
    if (this.hasCart) {
      return this.userId === OCC_USER_ID_ANONYMOUS
        ? this.cart.guid
        : this.cart.code;
    }
  }

  get isGuestCart(): boolean {
    return (
      this.cart.user &&
      (this.cart.user.name === GUEST_NAME ||
        this.isEmail(
          this.cart.user.uid
            .split('|')
            .slice(1)
            .join('|')
        ))
    );
  }

  private isEmail(str: string): boolean {
    if (str) {
      return str.match(EMAIL_PATTERN) ? true : false;
    }
    return false;
  }
}<|MERGE_RESOLUTION|>--- conflicted
+++ resolved
@@ -3,16 +3,13 @@
 import { filter } from 'rxjs/operators';
 import { AuthService } from '../../auth/facade/auth.service';
 import { Cart } from '../../model/cart.model';
+import {
+  OCC_USER_ID_ANONYMOUS,
+  OCC_USER_ID_GUEST,
+} from '../../occ/utils/occ-constants';
+import { EMAIL_PATTERN } from '../../util';
 import { StateWithCart } from '../store/cart-state';
 import { CartSelectors } from '../store/selectors/index';
-<<<<<<< HEAD
-import { EMAIL_PATTERN } from '../../util';
-
-export const ANONYMOUS_USERID = 'anonymous';
-export const GUEST_NAME = 'guest';
-=======
-import { OCC_USER_ID_ANONYMOUS } from '../../occ/utils/occ-constants';
->>>>>>> ad25327e
 
 @Injectable()
 export class CartDataService {
@@ -62,7 +59,7 @@
   get isGuestCart(): boolean {
     return (
       this.cart.user &&
-      (this.cart.user.name === GUEST_NAME ||
+      (this.cart.user.name === OCC_USER_ID_GUEST ||
         this.isEmail(
           this.cart.user.uid
             .split('|')
