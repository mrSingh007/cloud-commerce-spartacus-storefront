import { Price, Product } from './product.model';
import { PaginationModel, SortModel } from './misc.model';
import { Address } from './address.model';
import {
  DeliveryOrderEntryGroup,
  PaymentDetails,
  Principal,
  PromotionResult,
  Voucher,
} from './cart.model';
import { PointOfService } from './point-of-service.model';

export interface DeliveryMode {
  code?: string;
  deliveryCost?: Price;
  description?: string;
  name?: string;
}

export interface OrderEntry {
  basePrice?: Price;
  deliveryMode?: DeliveryMode;
  deliveryPointOfService?: PointOfService;
  entryNumber?: number;
  product?: Product;
  quantity?: number;
  totalPrice?: Price;
  updateable?: boolean;
  returnedItemsPrice?: Price;
  returnedQuantity?: number;
  returnableQuantity?: number;
}

export interface CancellationReturnRequestEntryInput {
  orderEntryNumber?: number;
  quantity?: number;
}

export interface ReturnRequestEntryInputList {
  orderCode?: string;
  returnRequestEntryInputs?: CancellationReturnRequestEntryInput[];
}

export interface ReturnRequestEntry {
  OrderEntry?: OrderEntry;
  expectedQuantity?: number;
  refundAmount?: Price;
}

export interface ReturnRequest {
  cancellable?: boolean;
  code?: string;
  creationTime?: Date;
  deliveryCost?: Price;
  order?: Order;
  refundDeliveryCost?: boolean;
  returnEntries?: ReturnRequestEntry[];
  returnLabelDownloadUrl?: string;
  rma?: string;
  status?: string;
  subTotal?: Price;
  totalPrice?: Price;
}

<<<<<<< HEAD
export interface ReturnRequestList {
  returnRequests?: ReturnRequest[];
  pagination?: PaginationModel;
  sorts?: SortModel[];
}

=======
>>>>>>> 8d1ce2c4
export interface PickupOrderEntryGroup {
  deliveryPointOfService?: PointOfService;
  distance?: number;
  entries?: OrderEntry[];
  quantity?: number;
  totalPriceWithTax?: Price;
}

export interface PromotionOrderEntryConsumed {
  adjustedUnitPrice?: number;
  code?: string;
  orderEntryNumber?: number;
  quantity?: number;
}

export interface ConsignmentEntry {
  orderEntry?: OrderEntry;
  quantity?: number;
  shippedQuantity?: number;
}

export interface Consignment {
  code?: string;
  deliveryPointOfService?: PointOfService;
  entries?: ConsignmentEntry[];
  shippingAddress?: Address;
  status?: string;
  statusDate?: Date;
  trackingID?: string;
}

export interface OrderHistory {
  code?: string;
  guid?: string;
  placed?: Date;
  status?: string;
  statusDisplay?: string;
  total?: Price;
}

export interface OrderHistoryList {
  orders?: OrderHistory[];
  pagination?: PaginationModel;
  sorts?: SortModel[];
}

export interface Order {
  appliedOrderPromotions?: PromotionResult[];
  appliedProductPromotions?: PromotionResult[];
  appliedVouchers?: Voucher[];
  calculated?: boolean;
  code?: string;
  consignments?: Consignment[];
  created?: Date;
  deliveryAddress?: Address;
  deliveryCost?: Price;
  deliveryItemsQuantity?: number;
  deliveryMode?: DeliveryMode;
  deliveryOrderGroups?: DeliveryOrderEntryGroup[];
  deliveryStatus?: string;
  deliveryStatusDisplay?: string;
  entries?: OrderEntry[];
  guestCustomer?: boolean;
  guid?: string;
  net?: boolean;
  orderDiscounts?: Price;
  paymentInfo?: PaymentDetails;
  pickupItemsQuantity?: number;
  pickupOrderGroups?: PickupOrderEntryGroup[];
  productDiscounts?: Price;
  site?: string;
  status?: string;
  statusDisplay?: string;
  store?: string;
  subTotal?: Price;
  totalDiscounts?: Price;
  totalItems?: number;
  totalPrice?: Price;
  totalPriceWithTax?: Price;
  totalTax?: Price;
  unconsignedEntries?: OrderEntry[];
  user?: Principal;
  returnable?: boolean;
}<|MERGE_RESOLUTION|>--- conflicted
+++ resolved
@@ -62,15 +62,12 @@
   totalPrice?: Price;
 }
 
-<<<<<<< HEAD
 export interface ReturnRequestList {
   returnRequests?: ReturnRequest[];
   pagination?: PaginationModel;
   sorts?: SortModel[];
 }
 
-=======
->>>>>>> 8d1ce2c4
 export interface PickupOrderEntryGroup {
   deliveryPointOfService?: PointOfService;
   distance?: number;
