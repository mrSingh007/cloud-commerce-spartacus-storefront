import { isDevMode } from '@angular/core';

export class DynamicTemplate {
  static resolve(templateString: string, templateVariables: Object) {
    const keys = Object.keys(templateVariables);
    // Can't use Object.values as the compilation settings are to es2015 not es2017
    const values = keys.map(key => templateVariables[key]);

    let templateFunction = new Function(
      ...keys,
      `return \`${templateString}\`;`
    );

    try {
      return templateFunction(...values);
    } catch (e) {
      if (isDevMode() && e instanceof ReferenceError) {
<<<<<<< HEAD
        console.warn(`Key "${e.message.split(' ')[0]}" not found`);
      }

=======
        console.warn(`Key "${e.message.split(' ')[0]}" not found.`);
      }

      if (templateString.indexOf('?') > -1) {
        templateFunction = new Function(
          ...keys,
          `return \`${templateString.split('?')[0]}\`;`
        );
        try {
          return templateFunction(...values);
        } catch (e) {
          if (isDevMode()) {
            console.warn('Could not resolve endpoint.');
          }
          return templateString;
        }
      }
>>>>>>> 16e3d49f
      return templateString;
    }
  }
}<|MERGE_RESOLUTION|>--- conflicted
+++ resolved
@@ -15,11 +15,6 @@
       return templateFunction(...values);
     } catch (e) {
       if (isDevMode() && e instanceof ReferenceError) {
-<<<<<<< HEAD
-        console.warn(`Key "${e.message.split(' ')[0]}" not found`);
-      }
-
-=======
         console.warn(`Key "${e.message.split(' ')[0]}" not found.`);
       }
 
@@ -37,7 +32,7 @@
           return templateString;
         }
       }
->>>>>>> 16e3d49f
+
       return templateString;
     }
   }
