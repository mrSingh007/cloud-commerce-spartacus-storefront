--- conflicted
+++ resolved
@@ -11,18 +11,18 @@
 import { CartDataService } from '../../cart/facade/cart-data.service';
 import { Address, AddressValidation } from '../../model/address.model';
 import { DeliveryMode } from '../../model/order.model';
+import { OCC_USER_ID_ANONYMOUS } from '../../occ/utils/occ-constants';
+import { StateWithProcess } from '../../process/store/process-state';
+import { getProcessStateFactory } from '../../process/store/selectors/process-group.selectors';
+import { LoaderState } from '../../state/utils/loader/loader-state';
 import { CheckoutActions } from '../store/actions/index';
 import {
-  StateWithCheckout,
   SET_DELIVERY_ADDRESS_PROCESS_ID,
   SET_DELIVERY_MODE_PROCESS_ID,
   SET_SUPPORTED_DELIVERY_MODE_PROCESS_ID,
+  StateWithCheckout,
 } from '../store/checkout-state';
 import { CheckoutSelectors } from '../store/selectors/index';
-import { StateWithProcess } from '../../process/store/process-state';
-import { getProcessStateFactory } from '../../process/store/selectors/process-group.selectors';
-import { LoaderState } from '../../state/utils/loader/loader-state';
-import { OCC_USER_ID_ANONYMOUS } from '../../occ/utils/occ-constants';
 
 @Injectable({
   providedIn: 'root',
@@ -276,12 +276,9 @@
   }
 
   protected actionAllowed(): boolean {
-<<<<<<< HEAD
     return (
-      this.cartData.userId !== ANONYMOUS_USERID || this.cartData.isGuestCart
-    );
-=======
-    return this.cartData.userId !== OCC_USER_ID_ANONYMOUS;
->>>>>>> ad25327e
+      this.cartData.userId !== OCC_USER_ID_ANONYMOUS ||
+      this.cartData.isGuestCart
+    );
   }
 }