--- conflicted
+++ resolved
@@ -3,16 +3,16 @@
 import { Observable } from 'rxjs';
 import { CartDataService } from '../../cart/facade/cart-data.service';
 import { CardType, PaymentDetails } from '../../model/cart.model';
-import { CheckoutActions } from '../store/actions/index';
-import {
-  StateWithCheckout,
-  SET_PAYMENT_DETAILS_PROCESS_ID,
-} from '../store/checkout-state';
-import { CheckoutSelectors } from '../store/selectors/index';
+import { OCC_USER_ID_ANONYMOUS } from '../../occ/utils/occ-constants';
 import { StateWithProcess } from '../../process/store/process-state';
 import { getProcessStateFactory } from '../../process/store/selectors/process-group.selectors';
 import { LoaderState } from '../../state/utils/loader/loader-state';
-import { OCC_USER_ID_ANONYMOUS } from '../../occ/utils/occ-constants';
+import { CheckoutActions } from '../store/actions/index';
+import {
+  SET_PAYMENT_DETAILS_PROCESS_ID,
+  StateWithCheckout,
+} from '../store/checkout-state';
+import { CheckoutSelectors } from '../store/selectors/index';
 
 @Injectable({
   providedIn: 'root',
@@ -95,12 +95,9 @@
   }
 
   protected actionAllowed(): boolean {
-<<<<<<< HEAD
     return (
-      this.cartData.userId !== ANONYMOUS_USERID || this.cartData.isGuestCart
+      this.cartData.userId !== OCC_USER_ID_ANONYMOUS ||
+      this.cartData.isGuestCart
     );
-=======
-    return this.cartData.userId !== OCC_USER_ID_ANONYMOUS;
->>>>>>> ad25327e
   }
 }