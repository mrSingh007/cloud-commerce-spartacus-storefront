--- conflicted
+++ resolved
@@ -31,11 +31,8 @@
     },
     addressBook: { paths: ['my-account/address-book'] },
     paymentManagement: { paths: ['my-account/payment-details'] },
-<<<<<<< HEAD
     updateEmail: { paths: ['my-account/update-email'] },
-=======
     updateProfile: { paths: ['my-account/update-profile'] },
->>>>>>> 78af8c0b
   },
 
   en: {} as any,
