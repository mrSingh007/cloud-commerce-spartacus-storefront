--- conflicted
+++ resolved
@@ -4,15 +4,12 @@
 
 import { OccModule } from '../../occ/occ.module';
 import { OccUserService } from './user.service';
-<<<<<<< HEAD
-import { OccOrderService } from './order.service';
-=======
 import { OrderAdapter } from '../connectors/order.adapter';
 import { OccOrderAdapter } from './occ-order.adapter';
 import { ORDER_NORMALIZER } from '../connectors/converters';
 import { OccOrderNormalizer } from './converters/occ-order-normalizer';
 
->>>>>>> 1fc5c26d
+import { OccOrderService } from './order.service';
 @NgModule({
   imports: [CommonModule, HttpClientModule, OccModule],
   providers: [
