--- conflicted
+++ resolved
@@ -490,7 +490,6 @@
     expect(isResst).toBeTruthy();
   });
 
-<<<<<<< HEAD
   describe('Update Email ', () => {
     const uid = 'test@test.com';
     const password = 'Qwe123!';
@@ -510,7 +509,43 @@
       service
         .getUpdateEmailResultSuccess()
         .subscribe(success => (result = success))
-=======
+        .unsubscribe();
+
+      expect(result).toEqual(true);
+    });
+
+    it('should return the error flag', () => {
+      store.dispatch(new fromStore.UpdateEmailErrorAction('error'));
+
+      let result: boolean;
+      service
+        .getUpdateEmailResultError()
+        .subscribe(error => (result = error))
+        .unsubscribe();
+
+      expect(result).toEqual(true);
+    });
+
+    it('should return the loading flag', () => {
+      store.dispatch(new fromStore.UpdateEmailSuccessAction(newUid));
+
+      let result: boolean;
+      service
+        .getUpdateEmailResultLoading()
+        .subscribe(loading => (result = loading))
+        .unsubscribe();
+
+      expect(result).toEqual(false);
+    });
+
+    it('should dispatch a ResetUpdateEmail action', () => {
+      service.resetUpdateEmailResultState();
+      expect(store.dispatch).toHaveBeenCalledWith(
+        new fromStore.ResetUpdateEmailAction()
+      );
+    });
+  });
+
   describe('update password', () => {
     const userId = 'email@test.com';
     const oldPassword = 'oldPass123';
@@ -533,21 +568,11 @@
       service
         .getUpdatePasswordResultLoading()
         .subscribe(loading => (result = loading))
->>>>>>> 42a6bd31
         .unsubscribe();
 
       expect(result).toEqual(true);
     });
 
-<<<<<<< HEAD
-    it('should return the error flag', () => {
-      store.dispatch(new fromStore.UpdateEmailErrorAction('error'));
-
-      let result: boolean;
-      service
-        .getUpdateEmailResultError()
-        .subscribe(error => (result = error))
-=======
     it('should getUpdatePasswordResultError() return the error flag', () => {
       store.dispatch(new fromStore.UpdatePasswordFail('error'));
 
@@ -555,30 +580,11 @@
       service
         .getUpdatePasswordResultError()
         .subscribe(loading => (result = loading))
->>>>>>> 42a6bd31
         .unsubscribe();
 
       expect(result).toEqual(true);
     });
 
-<<<<<<< HEAD
-    it('should return the loading flag', () => {
-      store.dispatch(new fromStore.UpdateEmailSuccessAction(newUid));
-
-      let result: boolean;
-      service
-        .getUpdateEmailResultLoading()
-        .subscribe(loading => (result = loading))
-        .unsubscribe();
-
-      expect(result).toEqual(false);
-    });
-
-    it('should dispatch a ResetUpdateEmail action', () => {
-      service.resetUpdateEmailResultState();
-      expect(store.dispatch).toHaveBeenCalledWith(
-        new fromStore.ResetUpdateEmailAction()
-=======
     it('should getUpdatePasswordResultSuccess() return the success flag', () => {
       store.dispatch(new fromStore.UpdatePasswordSuccess());
 
@@ -595,7 +601,6 @@
       service.resetUpdatePasswordProcessState();
       expect(store.dispatch).toHaveBeenCalledWith(
         new fromStore.UpdatePasswordReset()
->>>>>>> 42a6bd31
       );
     });
   });
