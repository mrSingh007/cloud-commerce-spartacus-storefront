--- conflicted
+++ resolved
@@ -20,11 +20,10 @@
 } from '../../process/store/selectors/process.selectors';
 import { UserRegisterFormData } from '../model/user.model';
 import * as fromStore from '../store/index';
-<<<<<<< HEAD
-import { UPDATE_EMAIL_PROCESS_ID } from '../store/user-state';
-=======
-import { UPDATE_USER_DETAILS_PROCESS_ID } from '../store/user-state';
->>>>>>> fdaf551e
+import {
+  UPDATE_EMAIL_PROCESS_ID,
+  UPDATE_USER_DETAILS_PROCESS_ID,
+} from '../store/user-state';
 
 @Injectable()
 export class UserService {
@@ -343,6 +342,13 @@
   }
 
   /**
+   * Return whether user's password is successfully reset
+   */
+  isPasswordReset(): Observable<boolean> {
+    return this.store.pipe(select(fromStore.getResetPassword));
+  }
+
+  /**
    * Updates the user's details
    * @param userDetails to be updated
    */
@@ -405,13 +411,6 @@
   }
 
   /**
-   * Return whether user's password is successfully reset
-   */
-  isPasswordReset(): Observable<boolean> {
-    return this.store.pipe(select(fromStore.getResetPassword));
-  }
-
-  /**
    * Updates the user's email
    * @param uid to be updated
    */
