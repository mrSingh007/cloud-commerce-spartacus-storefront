import { Injectable } from '@angular/core';
import { select, Store } from '@ngrx/store';
import { Observable } from 'rxjs';
import { take, tap } from 'rxjs/operators';
import { AuthService } from '../../auth/facade/auth.service';
import { Title, User, UserSignUp } from '../../model/misc.model';
import { StateWithProcess } from '../../process/store/process-state';
import {
  getProcessErrorFactory,
  getProcessLoadingFactory,
  getProcessSuccessFactory,
} from '../../process/store/selectors/process.selectors';
import { UserActions } from '../store/actions/index';
import { UsersSelectors } from '../store/selectors/index';
import {
  REGISTER_USER_PROCESS_ID,
  REMOVE_USER_PROCESS_ID,
  StateWithUser,
  UPDATE_EMAIL_PROCESS_ID,
  UPDATE_PASSWORD_PROCESS_ID,
  UPDATE_USER_DETAILS_PROCESS_ID,
} from '../store/user-state';

@Injectable()
export class UserService {
<<<<<<< HEAD
  constructor(protected store: Store<StateWithUser | StateWithProcess<void>>) {}
  private _uid: string;
=======
  constructor(
    store: Store<StateWithUser | StateWithProcess<void>>,
    // tslint:disable-next-line:unified-signatures
    authService: AuthService
  );
  /**
   * @deprecated since version 1.3
   *  Use constructor(store: Store<StateWithUser | StateWithProcess<void>>,
   *  authService: AuthService) instead
   */
  constructor(store: Store<StateWithUser | StateWithProcess<void>>);
  constructor(
    protected store: Store<StateWithUser | StateWithProcess<void>>,
    protected authService?: AuthService
  ) {}

>>>>>>> 62382d8b
  /**
   * Returns a user
   */
  get(): Observable<User> {
    return this.store.pipe(
      select(UsersSelectors.getDetails),
      tap(details => {
        if (Object.keys(details).length === 0) {
          this.load();
        } else {
          this._uid = details.uid;
        }
      })
    );
  }

  /**
   * Loads the user's details
   */
  load(): void {
    this.authService
      .getOccUserId()
      .pipe(take(1))
      .subscribe(occUserId =>
        this.store.dispatch(new UserActions.LoadUserDetails(occUserId))
      )
      .unsubscribe();
  }

  /**
   * Register a new user
   *
   * @param submitFormData as UserRegisterFormData
   */
  register(userRegisterFormData: UserSignUp): void {
    this.store.dispatch(new UserActions.RegisterUser(userRegisterFormData));
  }

  /**
   * Register a new user from guest
   *
   * @param guid
   * @param password
   */
  registerGuest(guid: string, password: string): void {
    this.store.dispatch(new UserActions.RegisterGuest({ guid, password }));
  }

  /**
   * Returns the register user process loading flag
   */
  getRegisterUserResultLoading(): Observable<boolean> {
    return this.store.pipe(
      select(getProcessLoadingFactory(REGISTER_USER_PROCESS_ID))
    );
  }

  /**
   * Returns the register user process success flag
   */
  getRegisterUserResultSuccess(): Observable<boolean> {
    return this.store.pipe(
      select(getProcessSuccessFactory(REGISTER_USER_PROCESS_ID))
    );
  }

  /**
   * Returns the register user process error flag
   */
  getRegisterUserResultError(): Observable<boolean> {
    return this.store.pipe(
      select(getProcessErrorFactory(REGISTER_USER_PROCESS_ID))
    );
  }

  /**
   * Resets the register user process flags
   */
  resetRegisterUserProcessState(): void {
    return this.store.dispatch(new UserActions.ResetRegisterUserProcess());
  }

  /**
   * Remove user account, that's also called close user's account
   */
  remove(): void {
    this.authService
      .getOccUserId()
      .pipe(take(1))
      .subscribe(occUserId =>
        this.store.dispatch(new UserActions.RemoveUser(occUserId))
      )
      .unsubscribe();
  }

  /**
   * Returns the remove user loading flag
   */
  getRemoveUserResultLoading(): Observable<boolean> {
    return this.store.pipe(
      select(getProcessLoadingFactory(REMOVE_USER_PROCESS_ID))
    );
  }

  /**
   * Returns the remove user failure outcome.
   */
  getRemoveUserResultError(): Observable<boolean> {
    return this.store.pipe(
      select(getProcessErrorFactory(REMOVE_USER_PROCESS_ID))
    );
  }

  /**
   * Returns the remove user process success outcome.
   */
  getRemoveUserResultSuccess(): Observable<boolean> {
    return this.store.pipe(
      select(getProcessSuccessFactory(REMOVE_USER_PROCESS_ID))
    );
  }

  /**
   * Resets the remove user process state. The state needs to be reset after the process
   * concludes, regardless if it's a success or an error
   */
  resetRemoveUserProcessState(): void {
    this.store.dispatch(new UserActions.RemoveUserReset());
  }

  /**
   * Returns titles
   */
  getTitles(): Observable<Title[]> {
    return this.store.pipe(select(UsersSelectors.getAllTitles));
  }

  /**
   * Retrieves titles
   */
  loadTitles(): void {
    this.store.dispatch(new UserActions.LoadTitles());
  }

  /**
   * Return whether user's password is successfully reset
   */
  isPasswordReset(): Observable<boolean> {
    return this.store.pipe(select(UsersSelectors.getResetPassword));
  }

  /**
   * Updates the user's details
   * @param userDetails to be updated
   */
  updatePersonalDetails(userDetails: User): void {
    this.authService
      .getOccUserId()
      .pipe(take(1))
      .subscribe(occUserId =>
        this.store.dispatch(
          new UserActions.UpdateUserDetails({
            username: occUserId,
            userDetails,
          })
        )
      )
      .unsubscribe();
  }

  /**
   * Returns the update user's personal details loading flag
   */
  getUpdatePersonalDetailsResultLoading(): Observable<boolean> {
    return this.store.pipe(
      select(getProcessLoadingFactory(UPDATE_USER_DETAILS_PROCESS_ID))
    );
  }

  /**
   * Returns the update user's personal details error flag
   */
  getUpdatePersonalDetailsResultError(): Observable<boolean> {
    return this.store.pipe(
      select(getProcessErrorFactory(UPDATE_USER_DETAILS_PROCESS_ID))
    );
  }

  /**
   * Returns the update user's personal details success flag
   */
  getUpdatePersonalDetailsResultSuccess(): Observable<boolean> {
    return this.store.pipe(
      select(getProcessSuccessFactory(UPDATE_USER_DETAILS_PROCESS_ID))
    );
  }

  /**
   * Resets the update user details processing state
   */
  resetUpdatePersonalDetailsProcessingState(): void {
    this.store.dispatch(new UserActions.ResetUpdateUserDetails());
  }

  /**
   * Reset new password.  Part of the forgot password flow.
   * @param token
   * @param password
   */
  resetPassword(token: string, password: string): void {
    this.store.dispatch(new UserActions.ResetPassword({ token, password }));
  }

  /*
   * Request an email to reset a forgotten password.
   */
  requestForgotPasswordEmail(userEmailAddress: string): void {
    this.store.dispatch(
      new UserActions.ForgotPasswordEmailRequest(userEmailAddress)
    );
  }

  /**
   * Updates the user's email
   */
  updateEmail(password: string, newUid: string): void {
    this.authService
      .getOccUserId()
      .pipe(take(1))
      .subscribe(occUserId =>
        this.store.dispatch(
          new UserActions.UpdateEmailAction({
            uid: occUserId,
            password,
            newUid,
          })
        )
      )
      .unsubscribe();
  }

  /**
   * Returns the update user's email success flag
   */
  getUpdateEmailResultSuccess(): Observable<boolean> {
    return this.store.pipe(
      select(getProcessSuccessFactory(UPDATE_EMAIL_PROCESS_ID))
    );
  }

  /**
   * Returns the update user's email error flag
   */
  getUpdateEmailResultError(): Observable<boolean> {
    return this.store.pipe(
      select(getProcessErrorFactory(UPDATE_EMAIL_PROCESS_ID))
    );
  }

  /**
   * Returns the update user's email loading flag
   */
  getUpdateEmailResultLoading(): Observable<boolean> {
    return this.store.pipe(
      select(getProcessLoadingFactory(UPDATE_EMAIL_PROCESS_ID))
    );
  }

  /**
   * Resets the update user's email processing state
   */
  resetUpdateEmailResultState(): void {
    this.store.dispatch(new UserActions.ResetUpdateEmailAction());
  }

  /**
   * Updates the password for the user
   * @param oldPassword the current password that will be changed
   * @param newPassword the new password
   */
  updatePassword(oldPassword: string, newPassword: string): void {
    this.authService
      .getOccUserId()
      .pipe(take(1))
      .subscribe(occUserId =>
        this.store.dispatch(
          new UserActions.UpdatePassword({
            userId: occUserId,
            oldPassword,
            newPassword,
          })
        )
      )
      .unsubscribe();
  }

  /**
   * Returns the update password loading flag
   */
  getUpdatePasswordResultLoading(): Observable<boolean> {
    return this.store.pipe(
      select(getProcessLoadingFactory(UPDATE_PASSWORD_PROCESS_ID))
    );
  }

  /**
   * Returns the update password failure outcome.
   */
  getUpdatePasswordResultError(): Observable<boolean> {
    return this.store.pipe(
      select(getProcessErrorFactory(UPDATE_PASSWORD_PROCESS_ID))
    );
  }

  /**
   * Returns the update password process success outcome.
   */
  getUpdatePasswordResultSuccess(): Observable<boolean> {
    return this.store.pipe(
      select(getProcessSuccessFactory(UPDATE_PASSWORD_PROCESS_ID))
    );
  }

  /**
   * Resets the update password process state. The state needs to be reset after the process
   * concludes, regardless if it's a success or an error
   */
  resetUpdatePasswordProcessState(): void {
    this.store.dispatch(new UserActions.UpdatePasswordReset());
  }

  get uid() {
    return this._uid;
  }
}<|MERGE_RESOLUTION|>--- conflicted
+++ resolved
@@ -23,10 +23,6 @@
 
 @Injectable()
 export class UserService {
-<<<<<<< HEAD
-  constructor(protected store: Store<StateWithUser | StateWithProcess<void>>) {}
-  private _uid: string;
-=======
   constructor(
     store: Store<StateWithUser | StateWithProcess<void>>,
     // tslint:disable-next-line:unified-signatures
@@ -43,7 +39,6 @@
     protected authService?: AuthService
   ) {}
 
->>>>>>> 62382d8b
   /**
    * Returns a user
    */
@@ -53,8 +48,6 @@
       tap(details => {
         if (Object.keys(details).length === 0) {
           this.load();
-        } else {
-          this._uid = details.uid;
         }
       })
     );
@@ -374,8 +367,4 @@
   resetUpdatePasswordProcessState(): void {
     this.store.dispatch(new UserActions.UpdatePasswordReset());
   }
-
-  get uid() {
-    return this._uid;
-  }
 }