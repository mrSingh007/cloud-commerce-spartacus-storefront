import { Injectable } from '@angular/core';
import { select, Store } from '@ngrx/store';
import { Observable } from 'rxjs';
import { map, tap } from 'rxjs/operators';
<<<<<<< HEAD
import {
  Address,
  Country,
  Order,
  OrderHistoryList,
  PaymentDetails,
  Region,
  Title,
  User,
} from '../../occ/occ-models/index';
import { BasicNotificationPreferenceList } from '../model/user.model';
=======
>>>>>>> 293252f1
import * as fromProcessStore from '../../process/store/process-state';
import {
  getProcessErrorFactory,
  getProcessLoadingFactory,
  getProcessSuccessFactory,
} from '../../process/store/selectors/process.selectors';
import { UserRegisterFormData } from '../model/user.model';
import * as fromStore from '../store/index';
import {
  UPDATE_EMAIL_PROCESS_ID,
  UPDATE_USER_DETAILS_PROCESS_ID,
} from '../store/user-state';
import { Title, User } from '../../model/misc.model';
import { Order, OrderHistoryList } from '../../model/order.model';
import { PaymentDetails } from '../../model/cart.model';
import { Address, Country, Region } from '../../model/address.model';

@Injectable()
export class UserService {
  constructor(
    private store: Store<
      fromStore.StateWithUser | fromProcessStore.StateWithProcess<void>
    >
  ) {}

  /**
   * Returns a user
   */
  get(): Observable<User> {
    return this.store.pipe(select(fromStore.getDetails));
  }

  /**
   * Loads the user's details
   */
  load(userId: string): void {
    this.store.dispatch(new fromStore.LoadUserDetails(userId));
  }

  /**
   * Register a new user
   *
   * @param submitFormData as UserRegisterFormData
   */
  register(userRegisterFormData: UserRegisterFormData): void {
    this.store.dispatch(new fromStore.RegisterUser(userRegisterFormData));
  }

  /**
   * Remove user account, that's also called close user's account
   *
   * @param userId
   */
  remove(userId: string): void {
    this.store.dispatch(new fromStore.RemoveUser(userId));
  }

  /**
   * Returns the remove user loading flag
   */
  getRemoveUserResultLoading(): Observable<boolean> {
    return this.store.pipe(
      select(getProcessLoadingFactory(fromStore.REMOVE_USER_PROCESS_ID))
    );
  }

  /**
   * Returns the remove user failure outcome.
   */
  getRemoveUserResultError(): Observable<boolean> {
    return this.store.pipe(
      select(getProcessErrorFactory(fromStore.REMOVE_USER_PROCESS_ID))
    );
  }

  /**
   * Returns the remove user process success outcome.
   */
  getRemoveUserResultSuccess(): Observable<boolean> {
    return this.store.pipe(
      select(getProcessSuccessFactory(fromStore.REMOVE_USER_PROCESS_ID))
    );
  }

  /**
   * Resets the remove user process state. The state needs to be reset after the process
   * concludes, regardless if it's a success or an error
   */
  resetRemoveUserProcessState(): void {
    this.store.dispatch(new fromStore.RemoveUserReset());
  }

  /**
   * Returns an order's detail
   */
  getOrderDetails(): Observable<Order> {
    return this.store.pipe(select(fromStore.getOrderDetails));
  }

  /**
   * Retrieves order's details
   *
   * @param userId a user's ID
   * @param orderCode an order code
   */
  loadOrderDetails(userId: string, orderCode: string): void {
    this.store.dispatch(
      new fromStore.LoadOrderDetails({
        userId: userId,
        orderCode: orderCode,
      })
    );
  }

  /**
   * Clears order's details
   */
  clearOrderDetails(): void {
    this.store.dispatch(new fromStore.ClearOrderDetails());
  }

  /**
   * Returns order history list
   */
  getOrderHistoryList(
    userId: string,
    pageSize: number
  ): Observable<OrderHistoryList> {
    return this.store.pipe(
      select(fromStore.getOrdersState),
      tap(orderListState => {
        const attemptedLoad =
          orderListState.loading ||
          orderListState.success ||
          orderListState.error;
        if (!attemptedLoad && !!userId) {
          this.loadOrderList(userId, pageSize);
        }
      }),
      map(orderListState => orderListState.value)
    );
  }

  /**
   * Returns a loaded flag for order history list
   */
  getOrderHistoryListLoaded(): Observable<boolean> {
    return this.store.pipe(select(fromStore.getOrdersLoaded));
  }

  /**
   * Loads all user's payment methods.
   * @param userId a user ID
   */
  loadPaymentMethods(userId: string): void {
    this.store.dispatch(new fromStore.LoadUserPaymentMethods(userId));
  }

  /**
   * Returns all user's payment methods
   */
  getPaymentMethods(): Observable<PaymentDetails[]> {
    return this.store.pipe(select(fromStore.getPaymentMethods));
  }

  /**
   * Returns a loading flag for payment methods
   */
  getPaymentMethodsLoading(): Observable<boolean> {
    return this.store.pipe(select(fromStore.getPaymentMethodsLoading));
  }

  /**
   * Sets the payment as a default one
   * @param userId a user ID
   * @param paymentMethodId a payment method ID
   */
  setPaymentMethodAsDefault(userId: string, paymentMethodId: string): void {
    this.store.dispatch(
      new fromStore.SetDefaultUserPaymentMethod({
        userId: userId,
        paymentMethodId,
      })
    );
  }

  /**
   * Deletes the payment method
   *
   * @param userId a user ID
   * @param paymentMethodId a payment method ID
   */
  deletePaymentMethod(userId: string, paymentMethodId: string): void {
    this.store.dispatch(
      new fromStore.DeleteUserPaymentMethod({
        userId: userId,
        paymentMethodId,
      })
    );
  }

  /**
   * Retrieves an order list
   * @param userId a user ID
   * @param pageSize page size
   * @param currentPage current page
   * @param sort sort
   */
  loadOrderList(
    userId: string,
    pageSize: number,
    currentPage?: number,
    sort?: string
  ): void {
    this.store.dispatch(
      new fromStore.LoadUserOrders({
        userId: userId,
        pageSize: pageSize,
        currentPage: currentPage,
        sort: sort,
      })
    );
  }

  /**
   * Retrieves user's addresses
   * @param userId a user ID
   */
  loadAddresses(userId: string): void {
    this.store.dispatch(new fromStore.LoadUserAddresses(userId));
  }

  /**
   * Adds user address
   * @param userId a user ID
   * @param address a user address
   */
  addUserAddress(userId: string, address: Address): void {
    this.store.dispatch(
      new fromStore.AddUserAddress({
        userId: userId,
        address: address,
      })
    );
  }

  /**
   * Sets user address as default
   * @param userId a user ID
   * @param addressId a user address ID
   */
  setAddressAsDefault(userId: string, addressId: string): void {
    this.store.dispatch(
      new fromStore.UpdateUserAddress({
        userId: userId,
        addressId: addressId,
        address: { defaultAddress: true },
      })
    );
  }

  /**
   * Updates existing user address
   * @param userId a user ID
   * @param addressId a user address ID
   * @param address a user address
   */
  updateUserAddress(userId: string, addressId: string, address: Address): void {
    this.store.dispatch(
      new fromStore.UpdateUserAddress({
        userId: userId,
        addressId: addressId,
        address: address,
      })
    );
  }

  /**
   * Deletes existing user address
   * @param userId a user ID
   * @param addressId a user address ID
   */
  deleteUserAddress(userId: string, addressId: string): void {
    this.store.dispatch(
      new fromStore.DeleteUserAddress({
        userId: userId,
        addressId: addressId,
      })
    );
  }

  /**
   * Returns addresses
   */
  getAddresses(): Observable<Address[]> {
    return this.store.pipe(select(fromStore.getAddresses));
  }

  /**
   * Returns a loading flag for addresses
   */
  getAddressesLoading(): Observable<boolean> {
    return this.store.pipe(select(fromStore.getAddressesLoading));
  }

  /**
   * Returns titles
   */
  getTitles(): Observable<Title[]> {
    return this.store.pipe(select(fromStore.getAllTitles));
  }

  /**
   * Retrieves titles
   */
  loadTitles(): void {
    this.store.dispatch(new fromStore.LoadTitles());
  }

  /**
   * Retrieves delivery countries
   */
  loadDeliveryCountries(): void {
    this.store.dispatch(new fromStore.LoadDeliveryCountries());
  }

  /**
   * Returns all delivery countries
   */
  getDeliveryCountries(): Observable<Country[]> {
    return this.store.pipe(select(fromStore.getAllDeliveryCountries));
  }

  /**
   * Returns a country based on the provided `isocode`
   * @param isocode an isocode for a country
   */
  getCountry(isocode: string): Observable<Country> {
    return this.store.pipe(select(fromStore.countrySelectorFactory(isocode)));
  }

  /**
   * Retrieves regions for specified country by `countryIsoCode`
   * @param countryIsoCode
   */
  loadRegions(countryIsoCode: string): void {
    this.store.dispatch(new fromStore.LoadRegions(countryIsoCode));
  }

  /**
   * Returns all regions
   */
  getRegions(): Observable<Region[]> {
    return this.store.pipe(select(fromStore.getAllRegions));
  }

  /**
   * Returns all billing countries
   */
  getAllBillingCountries(): Observable<Country[]> {
    return this.store.pipe(select(fromStore.getAllBillingCountries));
  }

  /**
   * Retrieves billing countries
   */
  loadBillingCountries(): void {
    this.store.dispatch(new fromStore.LoadBillingCountries());
  }

  /**
   * Cleaning order list
   */
  clearOrderList(): void {
    this.store.dispatch(new fromStore.ClearUserOrders());
  }

  /**
   * Return whether user's password is successfully reset
   */
  isPasswordReset(): Observable<boolean> {
    return this.store.pipe(select(fromStore.getResetPassword));
  }

  /**
   * Updates the user's details
   * @param userDetails to be updated
   */
  updatePersonalDetails(username: string, userDetails: User): void {
    this.store.dispatch(
      new fromStore.UpdateUserDetails({ username, userDetails })
    );
  }

  /**
   * Returns the update user's personal details loading flag
   */
  getUpdatePersonalDetailsResultLoading(): Observable<boolean> {
    return this.store.pipe(
      select(getProcessLoadingFactory(UPDATE_USER_DETAILS_PROCESS_ID))
    );
  }

  /**
   * Returns the update user's personal details error flag
   */
  getUpdatePersonalDetailsResultError(): Observable<boolean> {
    return this.store.pipe(
      select(getProcessErrorFactory(UPDATE_USER_DETAILS_PROCESS_ID))
    );
  }

  /**
   * Returns the update user's personal details success flag
   */
  getUpdatePersonalDetailsResultSuccess(): Observable<boolean> {
    return this.store.pipe(
      select(getProcessSuccessFactory(UPDATE_USER_DETAILS_PROCESS_ID))
    );
  }

  /**
   * Resets the update user details processing state
   */
  resetUpdatePersonalDetailsProcessingState(): void {
    this.store.dispatch(new fromStore.ResetUpdateUserDetails());
  }

  /**
   * Reset new password.  Part of the forgot password flow.
   * @param token
   * @param password
   */
  resetPassword(token: string, password: string): void {
    this.store.dispatch(new fromStore.ResetPassword({ token, password }));
  }

  /*
   * Request an email to reset a forgotten password.
   */
  requestForgotPasswordEmail(userEmailAddress: string): void {
    this.store.dispatch(
      new fromStore.ForgotPasswordEmailRequest(userEmailAddress)
    );
  }

  /**
   * Updates the user's email
   * @param uid to be updated
   */
  updateEmail(uid: string, password: string, newUid: string): void {
    this.store.dispatch(
      new fromStore.UpdateEmailAction({ uid, password, newUid })
    );
  }

  /**
   * Returns the update user's email success flag
   */
  getUpdateEmailResultSuccess(): Observable<boolean> {
    return this.store.pipe(
      select(getProcessSuccessFactory(UPDATE_EMAIL_PROCESS_ID))
    );
  }

  /**
   * Returns the update user's email error flag
   */
  getUpdateEmailResultError(): Observable<boolean> {
    return this.store.pipe(
      select(getProcessErrorFactory(UPDATE_EMAIL_PROCESS_ID))
    );
  }

  /**
   * Returns the update user's email loading flag
   */
  getUpdateEmailResultLoading(): Observable<boolean> {
    return this.store.pipe(
      select(getProcessLoadingFactory(UPDATE_EMAIL_PROCESS_ID))
    );
  }

  /**
   * Resets the update user's email processing state
   */
  resetUpdateEmailResultState(): void {
    this.store.dispatch(new fromStore.ResetUpdateEmailAction());
  }

  /**
   * Updates the password for an authenticated user
   * @param userId the user id for which the password will be updated
   * @param oldPassword the current password that will be changed
   * @param newPassword the new password
   */
  updatePassword(
    userId: string,
    oldPassword: string,
    newPassword: string
  ): void {
    this.store.dispatch(
      new fromStore.UpdatePassword({ userId, oldPassword, newPassword })
    );
  }

  /**
   * Returns the update passwrod loading flag
   */
  getUpdatePasswordResultLoading(): Observable<boolean> {
    return this.store.pipe(
      select(getProcessLoadingFactory(fromStore.UPDATE_PASSWORD_PROCESS_ID))
    );
  }

  /**
   * Returns the update password failure outcome.
   */
  getUpdatePasswordResultError(): Observable<boolean> {
    return this.store.pipe(
      select(getProcessErrorFactory(fromStore.UPDATE_PASSWORD_PROCESS_ID))
    );
  }

  /**
   * Returns the update password process success outcome.
   */
  getUpdatePasswordResultSuccess(): Observable<boolean> {
    return this.store.pipe(
      select(getProcessSuccessFactory(fromStore.UPDATE_PASSWORD_PROCESS_ID))
    );
  }

  /**
   * Resets the update password process state. The state needs to be reset after the process
   * concludes, regardless if it's a success or an error
   */
  resetUpdatePasswordProcessState(): void {
    this.store.dispatch(new fromStore.UpdatePasswordReset());
  }

  /**
   *  Returns the user's notification preferences
   */
  getNotificationPreferences(): Observable<BasicNotificationPreferenceList> {
    return this.store.pipe(select(fromStore.getNotificationPreferenceList));
  }

  /**
   * Retrieves the user's notification preferences
   *
   * @param userId a user ID
   */
  loadNotificationPreferences(userId: string) {
    this.store.dispatch(new fromStore.LoadNotificationPreferences(userId));
  }
  /**
   * Updates notification preference
   */
  updateNotificationPreferences(
    userId: string,
    basicNotificationPreferenceList: BasicNotificationPreferenceList
  ) {
    this.store.dispatch(
      new fromStore.UpdateNotificationPreferences({
        userId,
        basicNotificationPreferenceList,
      })
    );
  }
}<|MERGE_RESOLUTION|>--- conflicted
+++ resolved
@@ -2,20 +2,7 @@
 import { select, Store } from '@ngrx/store';
 import { Observable } from 'rxjs';
 import { map, tap } from 'rxjs/operators';
-<<<<<<< HEAD
-import {
-  Address,
-  Country,
-  Order,
-  OrderHistoryList,
-  PaymentDetails,
-  Region,
-  Title,
-  User,
-} from '../../occ/occ-models/index';
 import { BasicNotificationPreferenceList } from '../model/user.model';
-=======
->>>>>>> 293252f1
 import * as fromProcessStore from '../../process/store/process-state';
 import {
   getProcessErrorFactory,
