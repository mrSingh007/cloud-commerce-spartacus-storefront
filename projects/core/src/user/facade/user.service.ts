import { Injectable } from '@angular/core';
import { select, Store } from '@ngrx/store';
import { Observable } from 'rxjs';
import { map, tap } from 'rxjs/operators';
import {
  Address,
  Country,
  Order,
  OrderHistoryList,
  PaymentDetails,
  Region,
  Title,
  User,
} from '../../occ/occ-models/index';
import * as fromProcessStore from '../../process/store/process-state';
import {
  getProcessErrorFactory,
  getProcessLoadingFactory,
  getProcessSuccessFactory,
} from '../../process/store/selectors/process.selectors';
import { UserRegisterFormData } from '../model/user.model';
import * as fromStore from '../store/index';
import {
  UPDATE_EMAIL_PROCESS_ID,
  UPDATE_USER_DETAILS_PROCESS_ID,
} from '../store/user-state';

@Injectable()
export class UserService {
  constructor(
    private store: Store<
      fromStore.StateWithUser | fromProcessStore.StateWithProcess<void>
    >
  ) {}

  /**
   * Returns a user
   */
  get(): Observable<User> {
    return this.store.pipe(select(fromStore.getDetails));
  }

  /**
   * Loads the user's details
   */
  load(userId: string): void {
    this.store.dispatch(new fromStore.LoadUserDetails(userId));
  }

  /**
   * Register a new user
   *
   * @param submitFormData as UserRegisterFormData
   */
  register(userRegisterFormData: UserRegisterFormData): void {
    this.store.dispatch(new fromStore.RegisterUser(userRegisterFormData));
  }

  /**
   * Returns an order's detail
   */
  getOrderDetails(): Observable<Order> {
    return this.store.pipe(select(fromStore.getOrderDetails));
  }

  /**
   * Retrieves order's details
   *
   * @param userId a user's ID
   * @param orderCode an order code
   */
  loadOrderDetails(userId: string, orderCode: string): void {
    this.store.dispatch(
      new fromStore.LoadOrderDetails({
        userId: userId,
        orderCode: orderCode,
      })
    );
  }

  /**
   * Clears order's details
   */
  clearOrderDetails(): void {
    this.store.dispatch(new fromStore.ClearOrderDetails());
  }

  /**
   * Returns order history list
   */
  getOrderHistoryList(
    userId: string,
    pageSize: number
  ): Observable<OrderHistoryList> {
    return this.store.pipe(
      select(fromStore.getOrdersState),
      tap(orderListState => {
        const attemptedLoad =
          orderListState.loading ||
          orderListState.success ||
          orderListState.error;
        if (!attemptedLoad && !!userId) {
          this.loadOrderList(userId, pageSize);
        }
      }),
      map(orderListState => orderListState.value)
    );
  }

  /**
   * Returns a loaded flag for order history list
   */
  getOrderHistoryListLoaded(): Observable<boolean> {
    return this.store.pipe(select(fromStore.getOrdersLoaded));
  }

  /**
   * Loads all user's payment methods.
   * @param userId a user ID
   */
  loadPaymentMethods(userId: string): void {
    this.store.dispatch(new fromStore.LoadUserPaymentMethods(userId));
  }

  /**
   * Returns all user's payment methods
   */
  getPaymentMethods(): Observable<PaymentDetails[]> {
    return this.store.pipe(select(fromStore.getPaymentMethods));
  }

  /**
   * Returns a loading flag for payment methods
   */
  getPaymentMethodsLoading(): Observable<boolean> {
    return this.store.pipe(select(fromStore.getPaymentMethodsLoading));
  }

  /**
   * Sets the payment as a default one
   * @param userId a user ID
   * @param paymentMethodId a payment method ID
   */
  setPaymentMethodAsDefault(userId: string, paymentMethodId: string): void {
    this.store.dispatch(
      new fromStore.SetDefaultUserPaymentMethod({
        userId: userId,
        paymentMethodId,
      })
    );
  }

  /**
   * Deletes the payment method
   *
   * @param userId a user ID
   * @param paymentMethodId a payment method ID
   */
  deletePaymentMethod(userId: string, paymentMethodId: string): void {
    this.store.dispatch(
      new fromStore.DeleteUserPaymentMethod({
        userId: userId,
        paymentMethodId,
      })
    );
  }

  /**
   * Retrieves an order list
   * @param userId a user ID
   * @param pageSize page size
   * @param currentPage current page
   * @param sort sort
   */
  loadOrderList(
    userId: string,
    pageSize: number,
    currentPage?: number,
    sort?: string
  ): void {
    this.store.dispatch(
      new fromStore.LoadUserOrders({
        userId: userId,
        pageSize: pageSize,
        currentPage: currentPage,
        sort: sort,
      })
    );
  }

  /**
   * Retrieves user's addresses
   * @param userId a user ID
   */
  loadAddresses(userId: string): void {
    this.store.dispatch(new fromStore.LoadUserAddresses(userId));
  }

  /**
   * Adds user address
   * @param userId a user ID
   * @param address a user address
   */
  addUserAddress(userId: string, address: Address): void {
    this.store.dispatch(
      new fromStore.AddUserAddress({
        userId: userId,
        address: address,
      })
    );
  }

  /**
   * Sets user address as default
   * @param userId a user ID
   * @param addressId a user address ID
   */
  setAddressAsDefault(userId: string, addressId: string): void {
    this.store.dispatch(
      new fromStore.UpdateUserAddress({
        userId: userId,
        addressId: addressId,
        address: { defaultAddress: true },
      })
    );
  }

  /**
   * Updates existing user address
   * @param userId a user ID
   * @param addressId a user address ID
   * @param address a user address
   */
  updateUserAddress(userId: string, addressId: string, address: Address): void {
    this.store.dispatch(
      new fromStore.UpdateUserAddress({
        userId: userId,
        addressId: addressId,
        address: address,
      })
    );
  }

  /**
   * Deletes existing user address
   * @param userId a user ID
   * @param addressId a user address ID
   */
  deleteUserAddress(userId: string, addressId: string): void {
    this.store.dispatch(
      new fromStore.DeleteUserAddress({
        userId: userId,
        addressId: addressId,
      })
    );
  }

  /**
   * Returns addresses
   */
  getAddresses(): Observable<Address[]> {
    return this.store.pipe(select(fromStore.getAddresses));
  }

  /**
   * Returns a loading flag for addresses
   */
  getAddressesLoading(): Observable<boolean> {
    return this.store.pipe(select(fromStore.getAddressesLoading));
  }

  /**
   * Returns titles
   */
  getTitles(): Observable<Title[]> {
    return this.store.pipe(select(fromStore.getAllTitles));
  }

  /**
   * Retrieves titles
   */
  loadTitles(): void {
    this.store.dispatch(new fromStore.LoadTitles());
  }

  /**
   * Retrieves delivery countries
   */
  loadDeliveryCountries(): void {
    this.store.dispatch(new fromStore.LoadDeliveryCountries());
  }

  /**
   * Returns all delivery countries
   */
  getDeliveryCountries(): Observable<Country[]> {
    return this.store.pipe(select(fromStore.getAllDeliveryCountries));
  }

  /**
   * Returns a country based on the provided `isocode`
   * @param isocode an isocode for a country
   */
  getCountry(isocode: string): Observable<Country> {
    return this.store.pipe(select(fromStore.countrySelectorFactory(isocode)));
  }

  /**
   * Retrieves regions for specified country by `countryIsoCode`
   * @param countryIsoCode
   */
  loadRegions(countryIsoCode: string): void {
    this.store.dispatch(new fromStore.LoadRegions(countryIsoCode));
  }

  /**
   * Returns all regions
   */
  getRegions(): Observable<Region[]> {
    return this.store.pipe(select(fromStore.getAllRegions));
  }

  /**
   * Returns all billing countries
   */
  getAllBillingCountries(): Observable<Country[]> {
    return this.store.pipe(select(fromStore.getAllBillingCountries));
  }

  /**
   * Retrieves billing countries
   */
  loadBillingCountries(): void {
    this.store.dispatch(new fromStore.LoadBillingCountries());
  }

  /**
   * Cleaning order list
   */
  clearOrderList(): void {
    this.store.dispatch(new fromStore.ClearUserOrders());
  }

  /**
   * Return whether user's password is successfully reset
   */
  isPasswordReset(): Observable<boolean> {
    return this.store.pipe(select(fromStore.getResetPassword));
  }

  /**
   * Updates the user's details
   * @param userDetails to be updated
   */
  updatePersonalDetails(username: string, userDetails: User): void {
    this.store.dispatch(
      new fromStore.UpdateUserDetails({ username, userDetails })
    );
  }

  /**
   * Returns the update user's personal details loading flag
   */
  getUpdatePersonalDetailsResultLoading(): Observable<boolean> {
    return this.store.pipe(
      select(getProcessLoadingFactory(UPDATE_USER_DETAILS_PROCESS_ID))
    );
  }

  /**
   * Returns the update user's personal details error flag
   */
  getUpdatePersonalDetailsResultError(): Observable<boolean> {
    return this.store.pipe(
      select(getProcessErrorFactory(UPDATE_USER_DETAILS_PROCESS_ID))
    );
  }

  /**
   * Returns the update user's personal details success flag
   */
  getUpdatePersonalDetailsResultSuccess(): Observable<boolean> {
    return this.store.pipe(
      select(getProcessSuccessFactory(UPDATE_USER_DETAILS_PROCESS_ID))
    );
  }

  /**
   * Resets the update user details processing state
   */
  resetUpdatePersonalDetailsProcessingState(): void {
    this.store.dispatch(new fromStore.ResetUpdateUserDetails());
  }

  /**
   * Reset new password.  Part of the forgot password flow.
   * @param token
   * @param password
   */
  resetPassword(token: string, password: string): void {
    this.store.dispatch(new fromStore.ResetPassword({ token, password }));
  }

  /*
   * Request an email to reset a forgotten password.
   */
  requestForgotPasswordEmail(userEmailAddress: string): void {
    this.store.dispatch(
      new fromStore.ForgotPasswordEmailRequest(userEmailAddress)
    );
  }

  /**
<<<<<<< HEAD
   * Updates the user's email
   * @param uid to be updated
=======
   * Return whether user's password is successfully reset.  Part of the forgot password flow.
>>>>>>> 42a6bd31
   */
  updateEmail(uid: string, password: string, newUid: string): void {
    this.store.dispatch(
      new fromStore.UpdateEmailAction({ uid, password, newUid })
    );
  }

  /**
   * Returns the update user's email success flag
   */
  getUpdateEmailResultSuccess(): Observable<boolean> {
    return this.store.pipe(
      select(getProcessSuccessFactory(UPDATE_EMAIL_PROCESS_ID))
    );
  }

  /**
   * Returns the update user's email error flag
   */
  getUpdateEmailResultError(): Observable<boolean> {
    return this.store.pipe(
      select(getProcessErrorFactory(UPDATE_EMAIL_PROCESS_ID))
    );
  }

  /**
   * Returns the update user's email loading flag
   */
  getUpdateEmailResultLoading(): Observable<boolean> {
    return this.store.pipe(
      select(getProcessLoadingFactory(UPDATE_EMAIL_PROCESS_ID))
    );
  }

  /**
   * Resets the update user's email processing state
   */
  resetUpdateEmailResultState(): void {
    this.store.dispatch(new fromStore.ResetUpdateEmailAction());
  }

  /**
   * Updates the password for an authenticated user
   * @param userId the user id for which the password will be updated
   * @param oldPassword the current password that will be changed
   * @param newPassword the new password
   */
  updatePassword(
    userId: string,
    oldPassword: string,
    newPassword: string
  ): void {
    this.store.dispatch(
      new fromStore.UpdatePassword({ userId, oldPassword, newPassword })
    );
  }

  /**
   * Returns the update passwrod loading flag
   */
  getUpdatePasswordResultLoading(): Observable<boolean> {
    return this.store.pipe(
      select(getProcessLoadingFactory(fromStore.UPDATE_PASSWORD_PROCESS_ID))
    );
  }

  /**
   * Returns the update password failure outcome.
   */
  getUpdatePasswordResultError(): Observable<boolean> {
    return this.store.pipe(
      select(getProcessErrorFactory(fromStore.UPDATE_PASSWORD_PROCESS_ID))
    );
  }

  /**
   * Returns the update password process success outcome.
   */
  getUpdatePasswordResultSuccess(): Observable<boolean> {
    return this.store.pipe(
      select(getProcessSuccessFactory(fromStore.UPDATE_PASSWORD_PROCESS_ID))
    );
  }

  /**
   * Resets the update password process state. The state needs to be reset after the process
   * concludes, regardless if it's a success or an error
   */
  resetUpdatePasswordProcessState(): void {
    this.store.dispatch(new fromStore.UpdatePasswordReset());
  }
}<|MERGE_RESOLUTION|>--- conflicted
+++ resolved
@@ -411,12 +411,8 @@
   }
 
   /**
-<<<<<<< HEAD
    * Updates the user's email
    * @param uid to be updated
-=======
-   * Return whether user's password is successfully reset.  Part of the forgot password flow.
->>>>>>> 42a6bd31
    */
   updateEmail(uid: string, password: string, newUid: string): void {
     this.store.dispatch(
