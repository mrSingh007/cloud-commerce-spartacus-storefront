--- conflicted
+++ resolved
@@ -30,15 +30,11 @@
    */
   loadOrderDetails(orderCode: string, userId?: string): void {
     if (userId === undefined) {
-      userId = USERID_CURRENT;
+      userId = OCC_USER_ID_CURRENT;
     }
     this.store.dispatch(
       new UserActions.LoadOrderDetails({
-<<<<<<< HEAD
         userId: userId,
-=======
-        userId: OCC_USER_ID_CURRENT,
->>>>>>> ad25327e
         orderCode: orderCode,
       })
     );
