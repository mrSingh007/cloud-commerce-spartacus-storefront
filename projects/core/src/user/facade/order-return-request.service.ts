--- conflicted
+++ resolved
@@ -12,11 +12,8 @@
 import { UserActions } from '../store/actions/index';
 import { UsersSelectors } from '../store/selectors/index';
 import { StateWithUser } from '../store/user-state';
-<<<<<<< HEAD
 import { LoaderState } from '../../state/index';
-=======
 import { OCC_USER_ID_CURRENT } from '../../occ/index';
->>>>>>> 80823e4e
 
 @Injectable({
   providedIn: 'root',
@@ -127,12 +124,13 @@
   }
 
   /**
-<<<<<<< HEAD
    * Get the order return request state
    */
   getReturnRequestState(): Observable<LoaderState<ReturnRequest>> {
     return this.store.pipe(select(UsersSelectors.getOrderReturnRequestState));
-=======
+  }
+
+  /*
    * Utility method to distinquish pre / post 1.3.0 in a convenient way.
    *
    */
@@ -146,6 +144,5 @@
       // TODO(issue:#5628) Deprecated since 1.3.0
       callback(OCC_USER_ID_CURRENT);
     }
->>>>>>> 80823e4e
   }
 }