--- conflicted
+++ resolved
@@ -15,15 +15,14 @@
     of(`orderHistory-${userId}`)
   );
 
-<<<<<<< HEAD
   cancel = createSpy('UserOrderAdapter.cancel').and.callFake(
     (userId, orderCode) => of(`cancel-${userId}-${orderCode}`)
-=======
+  );
+
   getConsignmentTracking = createSpy(
     'UserOrderAdapter.getConsignmentTracking'
   ).and.callFake((orderCode, consignmentCode) =>
     of(`consignmentTracking-${orderCode}-${consignmentCode}`)
->>>>>>> 0c261897
   );
 }
 
