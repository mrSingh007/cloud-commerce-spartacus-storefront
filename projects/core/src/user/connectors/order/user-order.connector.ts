import { Injectable } from '@angular/core';
import { Observable } from 'rxjs';
import { ConsignmentTracking } from '../../../model/consignment-tracking.model';
import {
  Order,
  OrderHistoryList,
  ReturnRequestEntryInputList,
  ReturnRequest,
<<<<<<< HEAD
  ReturnRequestList,
=======
>>>>>>> 8d1ce2c4
} from '../../../model/order.model';
import { UserOrderAdapter } from './user-order.adapter';

@Injectable({
  providedIn: 'root',
})
export class UserOrderConnector {
  constructor(protected adapter: UserOrderAdapter) {}

  public get(userId: string, orderCode: string): Observable<Order> {
    return this.adapter.load(userId, orderCode);
  }

  public getHistory(
    userId: string,
    pageSize?: number,
    currentPage?: number,
    sort?: string
  ): Observable<OrderHistoryList> {
    return this.adapter.loadHistory(userId, pageSize, currentPage, sort);
  }

  public getConsignmentTracking(
    orderCode: string,
    consignmentCode: string
  ): Observable<ConsignmentTracking> {
    return this.adapter.getConsignmentTracking(orderCode, consignmentCode);
  }

  public return(
    userId: string,
<<<<<<< HEAD
    orderCode: string,
    returnRequestInput: ReturnRequestEntryInputList
  ): Observable<ReturnRequest> {
    return this.adapter.createReturnRequest(
      userId,
      orderCode,
      returnRequestInput
    );
  }

  public getReturnRequestList(
    userId: string,
    pageSize?: number,
    currentPage?: number,
    sort?: string
  ): Observable<ReturnRequestList> {
    return this.adapter.loadReturnRequestList(
      userId,
      pageSize,
      currentPage,
      sort
    );
=======
    returnRequestInput: ReturnRequestEntryInputList
  ): Observable<ReturnRequest> {
    return this.adapter.createReturnRequest(userId, returnRequestInput);
>>>>>>> 8d1ce2c4
  }
}<|MERGE_RESOLUTION|>--- conflicted
+++ resolved
@@ -6,10 +6,7 @@
   OrderHistoryList,
   ReturnRequestEntryInputList,
   ReturnRequest,
-<<<<<<< HEAD
   ReturnRequestList,
-=======
->>>>>>> 8d1ce2c4
 } from '../../../model/order.model';
 import { UserOrderAdapter } from './user-order.adapter';
 
@@ -41,15 +38,9 @@
 
   public return(
     userId: string,
-<<<<<<< HEAD
-    orderCode: string,
     returnRequestInput: ReturnRequestEntryInputList
   ): Observable<ReturnRequest> {
-    return this.adapter.createReturnRequest(
-      userId,
-      orderCode,
-      returnRequestInput
-    );
+    return this.adapter.createReturnRequest(userId, returnRequestInput);
   }
 
   public getReturnRequestList(
@@ -64,10 +55,5 @@
       currentPage,
       sort
     );
-=======
-    returnRequestInput: ReturnRequestEntryInputList
-  ): Observable<ReturnRequest> {
-    return this.adapter.createReturnRequest(userId, returnRequestInput);
->>>>>>> 8d1ce2c4
   }
 }