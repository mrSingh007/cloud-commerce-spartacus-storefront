import { Observable } from 'rxjs';
import {
<<<<<<< HEAD
  ProductInterestSearchResult,
  ProductInterestEntryRelation,
=======
  ProductInterestList,
  ProductInterestRelation,
  NotificationType,
>>>>>>> 8542e63b
} from '../../../model/product-interest.model';

export abstract class UserInterestsAdapter {
  /**
   * Abstract method used to load product interests for an user.
   *
   * @param userId The `userId` for given user
   * @param pageSize
   * @param currentPage
   * @param sort Sorting method
   * @param productCode The product code
   * @param  notificationType The notification type
   */
  abstract getInterests(
    userId: string,
    pageSize?: number,
    currentPage?: number,
<<<<<<< HEAD
    sort?: string
  ): Observable<ProductInterestSearchResult>;
=======
    sort?: string,
    productCode?: string,
    notificationType?: NotificationType
  ): Observable<ProductInterestList>;
>>>>>>> 8542e63b

  /**
   * Abstract method used to remove product interest for an user.
   *
   * @param userId The `userId` for given user
   * @param ProductInterestRelation The product interest to be removed.
   */
  abstract removeInterests(
    userId: string,
    item: ProductInterestEntryRelation
  ): Observable<any[]>;
}<|MERGE_RESOLUTION|>--- conflicted
+++ resolved
@@ -1,13 +1,8 @@
 import { Observable } from 'rxjs';
 import {
-<<<<<<< HEAD
   ProductInterestSearchResult,
   ProductInterestEntryRelation,
-=======
-  ProductInterestList,
-  ProductInterestRelation,
   NotificationType,
->>>>>>> 8542e63b
 } from '../../../model/product-interest.model';
 
 export abstract class UserInterestsAdapter {
@@ -25,15 +20,10 @@
     userId: string,
     pageSize?: number,
     currentPage?: number,
-<<<<<<< HEAD
-    sort?: string
-  ): Observable<ProductInterestSearchResult>;
-=======
     sort?: string,
     productCode?: string,
     notificationType?: NotificationType
-  ): Observable<ProductInterestList>;
->>>>>>> 8542e63b
+  ): Observable<ProductInterestSearchResult>;
 
   /**
    * Abstract method used to remove product interest for an user.
