import { NotificationPreference } from '../../model';
import { Address, Country, Region } from '../../model/address.model';
import { PaymentDetails } from '../../model/cart.model';
import { ConsentTemplate } from '../../model/consent.model';
import { ConsignmentTracking } from '../../model/consignment-tracking.model';
import { Title, User } from '../../model/misc.model';
import { Order, OrderHistoryList } from '../../model/order.model';
import { LoaderState } from '../../state';

export const USER_FEATURE = 'user';
export const UPDATE_EMAIL_PROCESS_ID = 'updateEmail';
export const UPDATE_PASSWORD_PROCESS_ID = 'updatePassword';
export const UPDATE_USER_DETAILS_PROCESS_ID = 'updateUserDetails';
export const REGISTER_USER_PROCESS_ID = 'registerUser';
export const REMOVE_USER_PROCESS_ID = 'removeUser';
export const GIVE_CONSENT_PROCESS_ID = 'giveConsent';
export const WITHDRAW_CONSENT_PROCESS_ID = 'withdrawConsent';
export const UPDATE_NOTIFICATION_PREFERENCES_PROCESS_ID =
  'updateNotificationPreferences';

export const USER_CONSENTS = '[User] User Consents';
export const USER_PAYMENT_METHODS = '[User] User Payment Methods';
export const USER_ORDERS = '[User] User Orders';
export const USER_ADDRESSES = '[User] User Addresses';
export const REGIONS = '[User] Regions';
export const NOTIFICATION_PREFERENCES = '[User] Notification Preferences';

export interface StateWithUser {
  [USER_FEATURE]: UserState;
}

export interface UserState {
  account: UserDetailsState;
  addresses: LoaderState<Address[]>;
  consents: LoaderState<ConsentTemplate[]>;
  billingCountries: BillingCountriesState;
  countries: DeliveryCountriesState;
  payments: LoaderState<PaymentDetails[]>;
  orders: LoaderState<OrderHistoryList>;
  order: OrderDetailsState;
  titles: TitlesState;
  regions: LoaderState<RegionsState>;
  resetPassword: boolean;
<<<<<<< HEAD
  notificationPreferences: LoaderState<NotificationPreference[]>;
=======
  consignmentTracking: ConsignmentTrackingState;
>>>>>>> 96d9c40c
}

export interface OrderDetailsState {
  order: Order;
}

export interface RegionsState {
  entities: Region[];
  country: string;
}

export interface BillingCountryEntities {
  [key: string]: Country;
}

export interface BillingCountriesState {
  entities: BillingCountryEntities;
}

export interface DeliveryCountryEntities {
  [key: string]: Country;
}

export interface DeliveryCountriesState {
  entities: DeliveryCountryEntities;
}

export interface TitleEntities {
  [key: string]: Title;
}

export interface TitlesState {
  entities: TitleEntities;
}

export interface UserDetailsState {
  details: User;
}

export interface ConsignmentTrackingState {
  tracking?: ConsignmentTracking;
}<|MERGE_RESOLUTION|>--- conflicted
+++ resolved
@@ -41,11 +41,8 @@
   titles: TitlesState;
   regions: LoaderState<RegionsState>;
   resetPassword: boolean;
-<<<<<<< HEAD
+  consignmentTracking: ConsignmentTrackingState;
   notificationPreferences: LoaderState<NotificationPreference[]>;
-=======
-  consignmentTracking: ConsignmentTrackingState;
->>>>>>> 96d9c40c
 }
 
 export interface OrderDetailsState {
