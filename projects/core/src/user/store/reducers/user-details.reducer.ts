--- conflicted
+++ resolved
@@ -14,15 +14,6 @@
     case fromUserDetailsAction.LOAD_USER_DETAILS_SUCCESS: {
       return action.payload;
     }
-<<<<<<< HEAD
-    case fromUpdateEmailAction.UPDATE_EMAIL_SUCCESS: {
-      const updatedUser: User = {
-        ...state,
-        uid: action.newUid,
-        displayUid: action.newUid,
-      };
-=======
->>>>>>> 78af8c0b
 
     case fromUserDetailsAction.UPDATE_USER_DETAILS_SUCCESS: {
       const updatedDetails: User = {
@@ -30,8 +21,6 @@
         ...action.userUpdates,
       };
       return {
-<<<<<<< HEAD
-=======
         ...updatedDetails,
         name: `${updatedDetails.firstName} ${updatedDetails.lastName}`,
       };
@@ -45,7 +34,6 @@
       };
 
       return {
->>>>>>> 78af8c0b
         ...updatedUser,
         uid: updatedUser.uid,
         displayUid: updatedUser.displayUid,
