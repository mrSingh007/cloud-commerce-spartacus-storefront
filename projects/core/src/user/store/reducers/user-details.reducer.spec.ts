--- conflicted
+++ resolved
@@ -34,8 +34,6 @@
     });
   });
 
-<<<<<<< HEAD
-=======
   describe('UPDATE_USER_DETAILS_SUCCESS', () => {
     it('should merge the existing user with the user updates', () => {
       const updatedUser: User = {
@@ -56,7 +54,6 @@
     });
   });
 
->>>>>>> 78af8c0b
   describe('UPDATE_EMAIL_SUCCESS', () => {
     it('should update the existing userId/email ', () => {
       const testEmail = 'tester@sap.com';
