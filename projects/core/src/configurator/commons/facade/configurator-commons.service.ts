import { Injectable } from '@angular/core';
import { select, Store } from '@ngrx/store';
import { Observable } from 'rxjs';
import { filter, map, take, tap } from 'rxjs/operators';
import { CartService } from '../../../cart/facade/cart.service';
import { Cart } from '../../../model/cart.model';
import { Configurator } from '../../../model/configurator.model';
import {
  OCC_USER_ID_ANONYMOUS,
  OCC_USER_ID_CURRENT,
} from '../../../occ/utils/occ-constants';
import * as UiActions from '../store/actions/configurator-ui.action';
import * as ConfiguratorActions from '../store/actions/configurator.action';
import { StateWithConfiguration, UiState } from '../store/configuration-state';
import * as UiSelectors from '../store/selectors/configurator-ui.selector';
import * as ConfiguratorSelectors from '../store/selectors/configurator.selector';

@Injectable()
export class ConfiguratorCommonsService {
  constructor(
    protected store: Store<StateWithConfiguration>,
    protected cartService: CartService
  ) {}

  hasConfiguration(owner: Configurator.Owner): Observable<Boolean> {
    return this.store.pipe(
      select(ConfiguratorSelectors.getConfigurationFactory(owner.key)),
      map(configuration => this.isConfigurationCreated(configuration))
    );
  }

  getConfiguration(
    owner: Configurator.Owner
  ): Observable<Configurator.Configuration> {
    return this.store.pipe(
      select(ConfiguratorSelectors.getConfigurationFactory(owner.key)),
      filter(configuration => this.isConfigurationCreated(configuration))
    );
  }

  getOrCreateConfiguration(
    owner: Configurator.Owner
  ): Observable<Configurator.Configuration> {
    return this.store.pipe(
      select(ConfiguratorSelectors.getConfigurationStateFactory(owner.key)),
      tap(configurationState => {
        if (
          !this.isConfigurationCreated(configurationState.value) &&
          configurationState.loading !== true
        ) {
          if (owner.type === Configurator.OwnerType.PRODUCT) {
            this.store.dispatch(
              new ConfiguratorActions.CreateConfiguration(owner.key, owner.id)
            );
          } else {
            this.store.dispatch(
              new ConfiguratorActions.LoadCartEntryConfiguration(
                owner.key,
                owner.id
              )
            );
          }
        }
      }),
      filter(configurationState =>
        this.isConfigurationCreated(configurationState.value)
      ),
      map(configurationState => configurationState.value)
    );
  }

  updateConfiguration(
    productCode: string,
    groupId: string,
    changedAttribute: Configurator.Attribute
  ): void {
    this.store
      .pipe(
        select(ConfiguratorSelectors.getConfigurationFactory(productCode)),
        take(1)
      )
      .subscribe(configuration => {
        this.store.dispatch(
          new ConfiguratorActions.UpdateConfiguration(
            this.createConfigurationExtract(
              groupId,
              changedAttribute,
              configuration
            )
          )
        );
      });
  }

<<<<<<< HEAD
  getConfigurationOverview(configuration: Configurator.Configuration) {
    this.store.dispatch(
      new ConfiguratorActions.GetConfigurationOverview(configuration)
    );

    return this.store.pipe(
      select(
        ConfiguratorSelectors.getConfigurationFactory(configuration.owner.key)
      )
    );
  }

  getUiState(productCode: string): Observable<UiState> {
=======
  getUiState(owner: Configurator.Owner): Observable<UiState> {
>>>>>>> af6f587f
    return this.store.pipe(
      select(UiSelectors.getUiStateForProduct(owner.key)),
      tap(uiState => {
        if (!this.isUiStateCreated(uiState)) {
          this.store.dispatch(new UiActions.CreateUiState(owner.key));
        }
      }),
      filter(uiState => this.isUiStateCreated(uiState))
    );
  }

  setUiState(owner: Configurator.Owner, state: UiState) {
    this.store.dispatch(new UiActions.SetUiState(owner.key, state));
  }

  removeUiState(owner: Configurator.Owner) {
    this.store.dispatch(new UiActions.RemoveUiState(owner.key));
  }

  removeConfiguration(owner: Configurator.Owner) {
    this.store.dispatch(new ConfiguratorActions.RemoveConfiguration(owner.key));
  }

  addToCart(productCode: string, configId: string, ownerKey: string) {
    const cart$ = this.cartService.getOrCreateCart();
    cart$.pipe(take(1)).subscribe(cart => {
      const addToCartParameters: Configurator.AddToCartParameters = {
        userId: this.getUserId(cart),
        cartId: this.getCartId(cart),
        productCode: productCode,
        quantity: 1,
        configId: configId,
        ownerKey: ownerKey,
      };

      this.store.dispatch(
        new ConfiguratorActions.AddToCart(addToCartParameters)
      );
    });
  }

  ////
  // Helper methods
  ////
  getCartId(cart: Cart): string {
    return cart.user.uid === OCC_USER_ID_ANONYMOUS ? cart.guid : cart.code;
  }

  getUserId(cart: Cart): string {
    return cart.user.uid === OCC_USER_ID_ANONYMOUS
      ? cart.user.uid
      : OCC_USER_ID_CURRENT;
  }

  isUiStateCreated(uiState: UiState): boolean {
    return uiState !== undefined;
  }

  isConfigurationCreated(configuration: Configurator.Configuration): boolean {
    return (
      configuration !== undefined &&
      configuration.configId !== undefined &&
      configuration.configId.length !== 0
    );
  }

  createConfigurationExtract(
    groupId: string,
    changedAttribute: Configurator.Attribute,
    configuration: Configurator.Configuration
  ): Configurator.Configuration {
    const newConfiguration: Configurator.Configuration = {
      configId: configuration.configId,
      groups: [],
      owner: configuration.owner,
    };

    const group = configuration.groups.find(
      currentGroup => currentGroup.id === groupId
    );
    if (group) {
      const changedGroup: Configurator.Group = {
        groupType: group.groupType,
        id: group.id,
        attributes: [changedAttribute],
      };
      newConfiguration.groups.push(changedGroup);
    }

    return newConfiguration;
  }
}<|MERGE_RESOLUTION|>--- conflicted
+++ resolved
@@ -92,7 +92,6 @@
       });
   }
 
-<<<<<<< HEAD
   getConfigurationOverview(configuration: Configurator.Configuration) {
     this.store.dispatch(
       new ConfiguratorActions.GetConfigurationOverview(configuration)
@@ -105,10 +104,7 @@
     );
   }
 
-  getUiState(productCode: string): Observable<UiState> {
-=======
   getUiState(owner: Configurator.Owner): Observable<UiState> {
->>>>>>> af6f587f
     return this.store.pipe(
       select(UiSelectors.getUiStateForProduct(owner.key)),
       tap(uiState => {
