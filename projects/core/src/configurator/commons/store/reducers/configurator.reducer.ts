import { Configurator } from '../../../../model/configurator.model';
import * as ConfiguratorActions from '../actions/configurator.action';

export const initialState: Configurator.Configuration = { configId: '' };
export const initialStatePendingChanges = 0;

export function reducer(
  state = initialState,
  action: ConfiguratorActions.ConfiguratorAction
): Configurator.Configuration {
  switch (action.type) {
    case ConfiguratorActions.UPDATE_CONFIGURATION_FINALIZE_SUCCESS:
    case ConfiguratorActions.CREATE_CONFIGURATION_SUCCESS:
    case ConfiguratorActions.READ_CONFIGURATION_SUCCESS:
    case ConfiguratorActions.UPDATE_PRICE_SUMMARY_SUCCESS: {
      const content = { ...action.payload };

      return {
        ...state,
        ...content,
      };
    }
  }
  return state;
}

export function reducerPendingChanges(
  state = initialStatePendingChanges,
  action: ConfiguratorActions.ConfiguratorAction
): number {
  switch (action.type) {
<<<<<<< HEAD
    case ConfiguratorActions.UPDATE_CONFIGURATION_SUCCESS: {
      return addToPendingChanges(-1, state);
    }
=======
    case ConfiguratorActions.UPDATE_CONFIGURATION_SUCCESS:
>>>>>>> 0b6049fc
    case ConfiguratorActions.UPDATE_CONFIGURATION_FAIL: {
      return addToPendingChanges(-1, state);
    }
    case ConfiguratorActions.UPDATE_CONFIGURATION: {
      return addToPendingChanges(1, state);
    }
  }
  return state;
}

function addToPendingChanges(increment: number, counter: number): number {
  let content = 0;
  let pendingChanges: number = counter;

  if (!pendingChanges) {
    pendingChanges = 0;
  }
  content = increment + pendingChanges;

  return content;
}<|MERGE_RESOLUTION|>--- conflicted
+++ resolved
@@ -29,13 +29,7 @@
   action: ConfiguratorActions.ConfiguratorAction
 ): number {
   switch (action.type) {
-<<<<<<< HEAD
-    case ConfiguratorActions.UPDATE_CONFIGURATION_SUCCESS: {
-      return addToPendingChanges(-1, state);
-    }
-=======
     case ConfiguratorActions.UPDATE_CONFIGURATION_SUCCESS:
->>>>>>> 0b6049fc
     case ConfiguratorActions.UPDATE_CONFIGURATION_FAIL: {
       return addToPendingChanges(-1, state);
     }
