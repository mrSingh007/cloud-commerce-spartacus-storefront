import { Configurator } from '../../../../model/configurator.model';
import { StateEntityLoaderActions } from '../../../../state/utils/index';
import { CONFIGURATION_DATA } from '../configuration-state';

export const CREATE_CONFIGURATION = '[Configurator] Create Configuration';
export const LOAD_CART_ENTRY_CONFIGURATION =
  '[Configurator] Load Cart Entry Configuration';
export const CREATE_CONFIGURATION_FAIL =
  '[Configurator] Create Configuration Fail';
export const CREATE_CONFIGURATION_SUCCESS =
  '[Configurator] Create Configuration Sucess';
export const READ_CONFIGURATION = '[Configurator] Read Configuration';
export const READ_CONFIGURATION_FAIL = '[Configurator] Read Configuration Fail';
export const READ_CONFIGURATION_SUCCESS =
  '[Configurator] Read Configuration Sucess';
export const UPDATE_CONFIGURATION = '[Configurator] Update Configuration';
export const UPDATE_CONFIGURATION_FAIL =
  '[Configurator] Update Configuration Fail';
export const UPDATE_CONFIGURATION_SUCCESS =
  '[Configurator] Update Configuration Success';

export const UPDATE_CONFIGURATION_FINALIZE_SUCCESS =
  '[Configurator] Update Configuration finalize success';
export const UPDATE_CONFIGURATION_FINALIZE_FAIL =
  '[Configurator] Update Configuration finalize fail';
export const CHANGE_GROUP = '[Configurator] Change group';
export const CHANGE_GROUP_FINALIZE = '[Configurator] Change group finalize';
export const ADD_TO_CART = '[Configurator] Add to cart';
export const ADD_TO_CART_FINALIZE = '[Configurator] Add to cart finalize';

export const REMOVE_CONFIGURATION = '[Configurator] Remove configuration';

export const UPDATE_PRICE_SUMMARY =
  '[Configurator] Update Configuration Summary Price';
export const UPDATE_PRICE_SUMMARY_FAIL =
  '[Configurator] Update Configuration Price Summary fail';
export const UPDATE_PRICE_SUMMARY_SUCCESS =
  '[Configurator] Update Configuration Price Summary success';
export const ADD_OWNER = '[Configurator] Add owner';
export const SET_NEXT_OWNER_CART_ENTRY =
  '[Configurator] Set next owner cart entry';

export const GET_CONFIGURATION_OVERVIEW =
  '[Configurator] Get Configuration Overview';
export const GET_CONFIGURATION_OVERVIEW_FAIL =
  '[Configurator] Get Configuration Overview fail';
export const GET_CONFIGURATION_OVERVIEW_SUCCESS =
  '[Configurator] Get Configuration Overview success';

export class CreateConfiguration extends StateEntityLoaderActions.EntityLoadAction {
  readonly type = CREATE_CONFIGURATION;
  constructor(public ownerKey: string, public productCode: string) {
    super(CONFIGURATION_DATA, ownerKey);
  }
}

export class LoadCartEntryConfiguration extends StateEntityLoaderActions.EntityLoadAction {
  readonly type = LOAD_CART_ENTRY_CONFIGURATION;
  constructor(public ownerKey: string, public cartEntryNumber: string) {
    super(CONFIGURATION_DATA, ownerKey);
  }
}

export class CreateConfigurationFail extends StateEntityLoaderActions.EntityFailAction {
  readonly type = CREATE_CONFIGURATION_FAIL;
  constructor(public ownerKey: string, public payload: any) {
    super(CONFIGURATION_DATA, ownerKey, payload);
  }
}

export class CreateConfigurationSuccess extends StateEntityLoaderActions.EntitySuccessAction {
  readonly type = CREATE_CONFIGURATION_SUCCESS;
  constructor(public payload: Configurator.Configuration) {
    super(CONFIGURATION_DATA, payload.owner.key);
  }
}

export class ReadConfiguration extends StateEntityLoaderActions.EntityLoadAction {
  readonly type = READ_CONFIGURATION;
  constructor(
    public configuration: Configurator.Configuration,
    public groupId: string
  ) {
    super(CONFIGURATION_DATA, configuration.owner.key);
  }
}

export class ReadConfigurationFail extends StateEntityLoaderActions.EntityFailAction {
  readonly type = READ_CONFIGURATION_FAIL;
  constructor(ownerkey: string, public payload: any) {
    super(CONFIGURATION_DATA, ownerkey, payload);
  }
}

export class ReadConfigurationSuccess extends StateEntityLoaderActions.EntitySuccessAction {
  readonly type = READ_CONFIGURATION_SUCCESS;
  constructor(public payload: Configurator.Configuration) {
    super(CONFIGURATION_DATA, payload.owner.key);
  }
}

export class UpdateConfiguration extends StateEntityLoaderActions.EntityLoadAction {
  readonly type = UPDATE_CONFIGURATION;
  constructor(public payload: Configurator.Configuration) {
    super(CONFIGURATION_DATA, payload.owner.key);
  }
}

export class UpdateConfigurationFail extends StateEntityLoaderActions.EntityFailAction {
  readonly type = UPDATE_CONFIGURATION_FAIL;
  constructor(ownerKey: string, public payload: any) {
    super(CONFIGURATION_DATA, ownerKey, payload);
  }
}

export class UpdateConfigurationSuccess extends StateEntityLoaderActions.EntitySuccessAction {
  readonly type = UPDATE_CONFIGURATION_SUCCESS;
  constructor(public payload: Configurator.Configuration) {
    super(CONFIGURATION_DATA, payload.owner.key);
  }
}

export class UpdateConfigurationFinalizeSuccess extends StateEntityLoaderActions.EntitySuccessAction {
  readonly type = UPDATE_CONFIGURATION_FINALIZE_SUCCESS;
  constructor(public payload: Configurator.Configuration) {
    super(CONFIGURATION_DATA, payload.owner.key);
  }
}

export class UpdateConfigurationFinalizeFail extends StateEntityLoaderActions.EntitySuccessAction {
  readonly type = UPDATE_CONFIGURATION_FINALIZE_FAIL;
  constructor(public payload: Configurator.Configuration) {
    super(CONFIGURATION_DATA, payload.owner.key);
  }
}

export class UpdatePriceSummary extends StateEntityLoaderActions.EntityLoadAction {
  readonly type = UPDATE_PRICE_SUMMARY;
  constructor(public payload: Configurator.Configuration) {
    super(CONFIGURATION_DATA, payload.owner.key);
  }
}
export class UpdatePriceSummaryFail extends StateEntityLoaderActions.EntityFailAction {
  readonly type = UPDATE_PRICE_SUMMARY_FAIL;
  constructor(ownerKey: string, public payload: any) {
    super(CONFIGURATION_DATA, ownerKey, payload);
  }
}

export class UpdatePriceSummarySuccess extends StateEntityLoaderActions.EntitySuccessAction {
  readonly type = UPDATE_PRICE_SUMMARY_SUCCESS;
  constructor(public payload: Configurator.Configuration) {
    super(CONFIGURATION_DATA, payload.owner.key);
  }
}

export class ChangeGroup extends StateEntityLoaderActions.EntityLoadAction {
  readonly type = CHANGE_GROUP;
  constructor(
    public configuration: Configurator.Configuration,
    public groupId: string
  ) {
    super(CONFIGURATION_DATA, configuration.owner.key);
  }
}

export class ChangeGroupFinalize extends StateEntityLoaderActions.EntityLoadAction {
  readonly type = CHANGE_GROUP_FINALIZE;
  constructor(public payload: Configurator.Configuration) {
    super(CONFIGURATION_DATA, payload.owner.key);
  }
}

export class AddToCart extends StateEntityLoaderActions.EntityLoadAction {
  readonly type = ADD_TO_CART;
  constructor(public payload: Configurator.AddToCartParameters) {
    super(CONFIGURATION_DATA, payload.productCode);
  }
}

export class RemoveConfiguration extends StateEntityLoaderActions.EntityResetAction {
  readonly type = REMOVE_CONFIGURATION;
  constructor(ownerKey: string | string[]) {
    super(CONFIGURATION_DATA, ownerKey);
  }
}

<<<<<<< HEAD
export class GetConfigurationOverview extends StateEntityLoaderActions.EntityLoadAction {
  readonly type = GET_CONFIGURATION_OVERVIEW;
  constructor(public payload: Configurator.Configuration) {
    super(CONFIGURATION_DATA, payload.owner.key);
  }
}

export class GetConfigurationOverviewFail extends StateEntityLoaderActions.EntityFailAction {
  readonly type = GET_CONFIGURATION_OVERVIEW_FAIL;
  constructor(public ownerKey: string, public payload: any) {
    super(CONFIGURATION_DATA, ownerKey, payload);
  }
}

export class GetConfigurationOverviewSuccess extends StateEntityLoaderActions.EntitySuccessAction {
  readonly type = GET_CONFIGURATION_OVERVIEW_SUCCESS;
  constructor(public payload: Configurator.Configuration) {
    super(CONFIGURATION_DATA, payload.owner.key);
  }
}

=======
export class AddOwner extends StateEntityLoaderActions.EntityLoadAction {
  readonly type = ADD_OWNER;
  constructor(public ownerKey: string, public cartEntryNo: string) {
    super(CONFIGURATION_DATA, ownerKey);
  }
}
export class SetNextOwnerCartEntry extends StateEntityLoaderActions.EntityLoadAction {
  readonly type = SET_NEXT_OWNER_CART_ENTRY;
  constructor(
    public configuration: Configurator.Configuration,
    public cartEntryNo: string
  ) {
    super(CONFIGURATION_DATA, configuration.owner.key);
  }
}
>>>>>>> 10a66c28
export type ConfiguratorAction =
  | CreateConfiguration
  | CreateConfigurationFail
  | CreateConfigurationSuccess
  | ReadConfiguration
  | ReadConfigurationFail
  | ReadConfigurationSuccess
  | UpdateConfiguration
  | UpdateConfigurationFail
  | UpdateConfigurationSuccess
  | UpdateConfigurationFinalizeFail
  | UpdateConfigurationFinalizeSuccess
  | UpdatePriceSummary
  | UpdatePriceSummaryFail
  | UpdatePriceSummarySuccess
  | ChangeGroup
  | ChangeGroupFinalize
<<<<<<< HEAD
  | RemoveConfiguration
  | GetConfigurationOverview
  | GetConfigurationOverviewFail
  | GetConfigurationOverviewSuccess;
=======
  | AddOwner
  | SetNextOwnerCartEntry
  | LoadCartEntryConfiguration
  | RemoveConfiguration;
>>>>>>> 10a66c28
<|MERGE_RESOLUTION|>--- conflicted
+++ resolved
@@ -185,7 +185,6 @@
   }
 }
 
-<<<<<<< HEAD
 export class GetConfigurationOverview extends StateEntityLoaderActions.EntityLoadAction {
   readonly type = GET_CONFIGURATION_OVERVIEW;
   constructor(public payload: Configurator.Configuration) {
@@ -207,7 +206,6 @@
   }
 }
 
-=======
 export class AddOwner extends StateEntityLoaderActions.EntityLoadAction {
   readonly type = ADD_OWNER;
   constructor(public ownerKey: string, public cartEntryNo: string) {
@@ -223,7 +221,7 @@
     super(CONFIGURATION_DATA, configuration.owner.key);
   }
 }
->>>>>>> 10a66c28
+
 export type ConfiguratorAction =
   | CreateConfiguration
   | CreateConfigurationFail
@@ -241,14 +239,10 @@
   | UpdatePriceSummarySuccess
   | ChangeGroup
   | ChangeGroupFinalize
-<<<<<<< HEAD
-  | RemoveConfiguration
   | GetConfigurationOverview
   | GetConfigurationOverviewFail
-  | GetConfigurationOverviewSuccess;
-=======
+  | GetConfigurationOverviewSuccess
   | AddOwner
   | SetNextOwnerCartEntry
   | LoadCartEntryConfiguration
-  | RemoveConfiguration;
->>>>>>> 10a66c28
+  | RemoveConfiguration;