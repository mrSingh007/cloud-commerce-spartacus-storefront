import { Injectable } from '@angular/core';
import { Actions, Effect, ofType } from '@ngrx/effects';
import { select, Store } from '@ngrx/store';
import { Observable } from 'rxjs';
import {
  catchError,
  filter,
  map,
  mergeMap,
  switchMap,
  take,
} from 'rxjs/operators';
import { Configurator } from '../../../../model/configurator.model';
import { makeErrorSerializable } from '../../../../util/serialization-utils';
import { ConfiguratorCommonsConnector } from '../../connectors/configurator-commons.connector';
import * as ConfiguratorSelectors from '../../store/selectors/configurator.selector';
import { ConfiguratorUiActions } from '../actions';
import {
  ChangeGroup,
  ChangeGroupFinalize,
  CHANGE_GROUP,
  CHANGE_GROUP_FINALIZE,
  CreateConfiguration,
  CreateConfigurationFail,
  CreateConfigurationSuccess,
  CREATE_CONFIGURATION,
  ReadConfiguration,
  ReadConfigurationFail,
  ReadConfigurationSuccess,
  READ_CONFIGURATION,
  UpdateConfiguration,
  UpdateConfigurationFail,
  UpdateConfigurationFinalizeFail,
  UpdateConfigurationFinalizeSuccess,
  UpdateConfigurationSuccess,
  UpdatePriceSummary,
  UpdatePriceSummaryFail,
  UpdatePriceSummarySuccess,
  UPDATE_CONFIGURATION,
  UPDATE_CONFIGURATION_FAIL,
  UPDATE_CONFIGURATION_FINALIZE_FAIL,
  UPDATE_CONFIGURATION_SUCCESS,
  UPDATE_PRICE_SUMMARY,
} from '../actions/configurator.action';
import { StateWithConfiguration } from '../configuration-state';

@Injectable()
export class ConfiguratorEffects {
  @Effect()
  createConfiguration$: Observable<
    CreateConfigurationSuccess | CreateConfigurationFail
  > = this.actions$.pipe(
    ofType(CREATE_CONFIGURATION),
    map((action: CreateConfiguration) => action.productCode),
    mergeMap(productCode => {
      return this.configuratorCommonsConnector
        .createConfiguration(productCode)
        .pipe(
          switchMap((configuration: Configurator.Configuration) => {
            this.store.dispatch(new UpdatePriceSummary(configuration));

            return [new CreateConfigurationSuccess(configuration)];
          }),
          catchError(error => [
            new CreateConfigurationFail(
              productCode,
              makeErrorSerializable(error)
            ),
          ])
        );
    })
  );

  @Effect()
  readConfiguration$: Observable<
    ReadConfigurationSuccess | ReadConfigurationFail
  > = this.actions$.pipe(
    ofType(READ_CONFIGURATION),
    map((action: ReadConfiguration) => action.payload),
    mergeMap(payload => {
      return this.configuratorCommonsConnector
        .readConfiguration(payload.configId, payload.groupId)
        .pipe(
          switchMap((configuration: Configurator.Configuration) => {
            return [new ReadConfigurationSuccess(configuration)];
          }),
          catchError(error => [
            new ReadConfigurationFail(
              payload.productCode,
              makeErrorSerializable(error)
            ),
          ])
        );
    })
  );

  @Effect()
  updateConfiguration$: Observable<
    UpdateConfigurationSuccess | UpdateConfigurationFail
  > = this.actions$.pipe(
    ofType(UPDATE_CONFIGURATION),
    map((action: UpdateConfiguration) => action.payload),
    //mergeMap here as we need to process each update
    //(which only sends one changed attribute at a time),
    //so we must not cancel inner emissions
    mergeMap(payload => {
      return this.configuratorCommonsConnector
        .updateConfiguration(payload)
        .pipe(
          map((configuration: Configurator.Configuration) => {
            return new UpdateConfigurationSuccess(configuration);
          }),
          catchError(error => {
            const errorPayload = makeErrorSerializable(error);
            errorPayload.configId = payload.configId;
            return [
              new UpdateConfigurationFail(payload.productCode, errorPayload),
            ];
          })
        );
    })
  );

  @Effect()
  updatePriceSummary$: Observable<
    UpdatePriceSummarySuccess | UpdatePriceSummaryFail
  > = this.actions$.pipe(
<<<<<<< HEAD
    ofType(UPDATE_CONFIGURATION_SUCCESS),
    map((action: UpdateConfigurationSuccess) => action.payload),
=======
    ofType(UPDATE_PRICE_SUMMARY),
    map(
      (action: { type: string; payload?: Configurator.Configuration }) =>
        action.payload
    ),
>>>>>>> 0b6049fc
    mergeMap(payload => {
      return this.configuratorCommonsConnector
        .readPriceSummary(payload.configId)
        .pipe(
          map((configuration: Configurator.Configuration) => {
            return new UpdatePriceSummarySuccess(configuration);
          }),
          catchError(error => {
            const errorPayload = makeErrorSerializable(error);
            errorPayload.configId = payload.configId;
            return [
              new UpdatePriceSummaryFail(payload.productCode, errorPayload),
            ];
          })
        );
    })
  );

  @Effect()
  updateConfigurationSuccess$: Observable<
    | UpdateConfigurationFinalizeSuccess
    | UpdatePriceSummary
    | ConfiguratorUiActions.SetCurrentGroup
  > = this.actions$.pipe(
    ofType(UPDATE_CONFIGURATION_SUCCESS),
    map((action: UpdateConfigurationSuccess) => action.payload),
    mergeMap(payload => {
      return this.store.pipe(
        select(ConfiguratorSelectors.getPendingChanges),
        take(1),
        filter(pendingChanges => pendingChanges === 0),
        switchMap(() => [
          new UpdateConfigurationFinalizeSuccess(payload),

          //When no changes are pending update prices
          new UpdatePriceSummary(payload),

          //setCurrentGroup because in cases where a queue of updates exists with a group navigation in between,
          //we need to ensure that the last update determines the current group.
          new ConfiguratorUiActions.SetCurrentGroup(
            payload.productCode,
            payload.groups.filter(group => group.attributes.length > 0)[0].id
          ),
        ])
      );
    })
  );

  @Effect()
  updateConfigurationFail$: Observable<
    UpdateConfigurationFinalizeFail
  > = this.actions$.pipe(
    ofType(UPDATE_CONFIGURATION_FAIL),
    map((action: UpdateConfigurationFail) => action.payload),
    mergeMap(payload => {
      return this.store.pipe(
        select(ConfiguratorSelectors.getPendingChanges),
        take(1),
        filter(pendingChanges => pendingChanges === 0),
        map(() => new UpdateConfigurationFinalizeFail(payload))
      );
    })
  );

  @Effect()
  handleErrorOnUpdate$: Observable<ReadConfiguration> = this.actions$.pipe(
    ofType(UPDATE_CONFIGURATION_FINALIZE_FAIL),
    map((action: UpdateConfigurationFinalizeFail) => action.payload),
    map(payload => new ReadConfiguration({ configId: payload.configId }))
  );

  @Effect()
  groupChange$: Observable<ChangeGroupFinalize> = this.actions$.pipe(
    ofType(CHANGE_GROUP),
    map((action: ChangeGroup) => action.payload),
    switchMap(payload => {
      return this.store.pipe(
        select(ConfiguratorSelectors.getPendingChanges),
        take(1),
        filter(pendingChanges => pendingChanges === 0),
        map(() => new ChangeGroupFinalize(payload))
      );
    })
  );

  @Effect()
  groupChangeFinalize$: Observable<
    | ConfiguratorUiActions.SetCurrentGroup
    | ReadConfigurationFail
    | ReadConfigurationSuccess
  > = this.actions$.pipe(
    ofType(CHANGE_GROUP_FINALIZE),
    map((action: ChangeGroupFinalize) => action.payload),
    switchMap(payload => {
      return this.configuratorCommonsConnector
        .readConfiguration(payload.configId, payload.groupId)
        .pipe(
          switchMap((configuration: Configurator.Configuration) => {
            return [
              new ConfiguratorUiActions.SetCurrentGroup(
                payload.productCode,
                payload.groupId
              ),
              new ReadConfigurationSuccess(configuration),
            ];
          }),
          catchError(error => [
            new ReadConfigurationFail(
              payload.productCode,
              makeErrorSerializable(error)
            ),
          ])
        );
    })
  );

  constructor(
    private actions$: Actions,
    private configuratorCommonsConnector: ConfiguratorCommonsConnector,
    private store: Store<StateWithConfiguration>
  ) {}
}<|MERGE_RESOLUTION|>--- conflicted
+++ resolved
@@ -125,16 +125,11 @@
   updatePriceSummary$: Observable<
     UpdatePriceSummarySuccess | UpdatePriceSummaryFail
   > = this.actions$.pipe(
-<<<<<<< HEAD
-    ofType(UPDATE_CONFIGURATION_SUCCESS),
-    map((action: UpdateConfigurationSuccess) => action.payload),
-=======
     ofType(UPDATE_PRICE_SUMMARY),
     map(
       (action: { type: string; payload?: Configurator.Configuration }) =>
         action.payload
     ),
->>>>>>> 0b6049fc
     mergeMap(payload => {
       return this.configuratorCommonsConnector
         .readPriceSummary(payload.configId)
