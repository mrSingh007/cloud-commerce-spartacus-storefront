--- conflicted
+++ resolved
@@ -2,9 +2,6 @@
 import { Actions, Effect, ofType } from '@ngrx/effects';
 import { select, Store } from '@ngrx/store';
 import { Observable, of } from 'rxjs';
-<<<<<<< HEAD
-import { delay, filter, pluck, switchMap, concatMap } from 'rxjs/operators';
-=======
 import {
   delay,
   filter,
@@ -15,7 +12,6 @@
   withLatestFrom,
 } from 'rxjs/operators';
 
->>>>>>> c0b1d6ae
 import { GlobalMessageConfig } from '../../config/global-message-config';
 import {
   GlobalMessage,
