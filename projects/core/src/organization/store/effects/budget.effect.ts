--- conflicted
+++ resolved
@@ -6,10 +6,7 @@
 import { BudgetConnector } from '../../connectors/budget/budget.connector';
 import { BudgetActions } from '../actions/index';
 import { Budget } from '../../../model/budget.model';
-<<<<<<< HEAD
-=======
 import { BudgetsList } from '../organization-state';
->>>>>>> 010ecc22
 
 @Injectable()
 export class BudgetEffects {
