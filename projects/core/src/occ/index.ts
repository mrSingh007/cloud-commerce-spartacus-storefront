<<<<<<< HEAD
export * from './config/config';
export * from './utils/interceptor-util';
=======
export * from './config/occ-config';
export * from './config/default-occ-config';
export * from './occ.module';
>>>>>>> e091bb43
<|MERGE_RESOLUTION|>--- conflicted
+++ resolved
@@ -1,8 +1,4 @@
-<<<<<<< HEAD
-export * from './config/config';
-export * from './utils/interceptor-util';
-=======
 export * from './config/occ-config';
 export * from './config/default-occ-config';
 export * from './occ.module';
->>>>>>> e091bb43
+export * from './utils/interceptor-util';