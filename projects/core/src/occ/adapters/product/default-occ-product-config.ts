--- conflicted
+++ resolved
@@ -5,11 +5,7 @@
     occ: {
       endpoints: {
         product:
-<<<<<<< HEAD
-          'products/${productCode}?fields=DEFAULT,averageRating,images(FULL),classifications,numberOfReviews,configurable,configuratorType,categories(FULL)',
-=======
-          'products/${productCode}?fields=DEFAULT,averageRating,images(FULL),classifications,manufacturer,numberOfReviews,categories(FULL)',
->>>>>>> 68b9daa0
+          'products/${productCode}?fields=DEFAULT,averageRating,images(FULL),classifications,manufacturer,numberOfReviews,configurable,configuratorType,categories(FULL)',
         productReviews: 'products/${productCode}/reviews',
         // Uncomment this when occ gets configured
         // productReferences:
