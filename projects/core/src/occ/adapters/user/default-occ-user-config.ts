import { OccConfig } from '../../config/occ-config';

export const defaultOccUserConfig: OccConfig = {
  backend: {
    occ: {
      endpoints: {
        user: 'users/${userId}',
        userRegister: 'users',
        userForgotPassword: 'forgottenpasswordtokens',
        userResetPassword: 'resetpassword',
        userUpdateLoginId: 'users/${userId}/login',
        userUpdatePassword: 'users/${userId}/password',
        titles: 'titles',
        paymentDetailsAll: 'users/${userId}/paymentdetails',
        paymentDetail: 'users/${userId}/paymentdetails/${paymentDetailId}',
        orderHistory: 'users/${userId}/orders',
        orderDetail: 'users/${userId}/orders/${orderId}?fields=FULL',
        anonymousConsentTemplates: 'users/anonymous/consenttemplates',
        consentTemplates: 'users/${userId}/consenttemplates',
        consents: 'users/${userId}/consents',
        consentDetail: 'users/${userId}/consents/${consentId}',
        addresses: 'users/${userId}/addresses',
        addressDetail: 'users/${userId}/addresses/${addressId}',
        addressVerification: 'users/${userId}/addresses/verification',
        consignmentTracking:
          'orders/${orderCode}/consignments/${consignmentCode}/tracking',
<<<<<<< HEAD
        returnOrder: 'users/${userId}/orders/${orderId}/returnRequest',
        orderReturns: 'users/${userId}/orderReturns?fields=BASIC',
=======
        returnOrder: 'users/${userId}/orderReturns',
>>>>>>> 8d1ce2c4
      },
    },
  },
};<|MERGE_RESOLUTION|>--- conflicted
+++ resolved
@@ -24,12 +24,8 @@
         addressVerification: 'users/${userId}/addresses/verification',
         consignmentTracking:
           'orders/${orderCode}/consignments/${consignmentCode}/tracking',
-<<<<<<< HEAD
-        returnOrder: 'users/${userId}/orders/${orderId}/returnRequest',
+        returnOrder: 'users/${userId}/orderReturns',
         orderReturns: 'users/${userId}/orderReturns?fields=BASIC',
-=======
-        returnOrder: 'users/${userId}/orderReturns',
->>>>>>> 8d1ce2c4
       },
     },
   },
