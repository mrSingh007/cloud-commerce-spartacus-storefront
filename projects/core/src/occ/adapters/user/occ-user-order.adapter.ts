--- conflicted
+++ resolved
@@ -115,7 +115,6 @@
       .pipe(this.converter.pipeable(ORDER_HISTORY_NORMALIZER));
   }
 
-<<<<<<< HEAD
   /**
    * @deprecated Since 1.1
    * Use configurable endpoints.
@@ -124,7 +123,8 @@
   protected getOrderEndpoint(userId: string): string {
     const orderEndpoint = 'users/' + userId + '/orders';
     return this.occEndpoints.getEndpoint(orderEndpoint);
-=======
+  }
+
   public getConsignmentTracking(
     orderCode: string,
     consignmentCode: string
@@ -136,6 +136,5 @@
     return this.http
       .get<ConsignmentTracking>(url)
       .pipe(this.converter.pipeable(CONSIGNMENT_TRACKING_NORMALIZER));
->>>>>>> 0c261897
   }
 }