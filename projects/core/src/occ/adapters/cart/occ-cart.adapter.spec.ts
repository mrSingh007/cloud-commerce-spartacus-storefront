--- conflicted
+++ resolved
@@ -26,29 +26,6 @@
   name: 'mergedCart',
 };
 
-<<<<<<< HEAD
-const usersEndpoint = '/users';
-const cartsEndpoint = 'carts';
-
-const DETAILS_PARAMS =
-  'DEFAULT,potentialProductPromotions,appliedProductPromotions,potentialOrderPromotions,appliedOrderPromotions,' +
-  'entries(totalPrice(formattedValue),product(images(FULL),stock(FULL)),basePrice(formattedValue),updateable),' +
-  'totalPrice(formattedValue),totalItems,totalPriceWithTax(formattedValue),totalDiscounts(value,formattedValue),subTotal(formattedValue),' +
-  'deliveryItemsQuantity,deliveryCost(formattedValue),totalTax(formattedValue),pickupItemsQuantity,net,' +
-  'appliedVouchers,productDiscounts(formattedValue),user';
-
-const MockOccModuleConfig: OccConfig = {
-  backend: {
-    occ: {
-      baseUrl: '',
-      prefix: '',
-    },
-  },
-  context: {
-    baseSite: [''],
-  },
-};
-=======
 class MockOccEndpointsService {
   getUrl(endpoint: string, _urlParams?: object, _queryParams?: object) {
     return this.getEndpoint(endpoint);
@@ -63,7 +40,6 @@
     return true;
   }
 }
->>>>>>> 10b44e13
 
 describe('OccCartAdapter', () => {
   let occCartAdapter: OccCartAdapter;
@@ -81,16 +57,6 @@
         { provide: FeatureConfigService, useClass: MockFeatureConfigService },
       ],
     });
-<<<<<<< HEAD
-    service = TestBed.get(OccCartAdapter as Type<OccCartAdapter>);
-    httpMock = TestBed.get(HttpTestingController as Type<
-      HttpTestingController
-    >);
-    converter = TestBed.get(ConverterService as Type<ConverterService>);
-
-    spyOn(converter, 'pipeable').and.callThrough();
-    spyOn(converter, 'pipeableMany').and.callThrough();
-=======
 
     occCartAdapter = TestBed.get(OccCartAdapter as Type<OccCartAdapter>);
     httpMock = TestBed.get(HttpTestingController as Type<
@@ -104,7 +70,6 @@
     spyOn(converterService, 'pipeable').and.callThrough();
     spyOn(converterService, 'pipeableMany').and.callThrough();
     spyOn(occEndpointService, 'getUrl').and.callThrough();
->>>>>>> 10b44e13
   });
 
   afterEach(() => {
