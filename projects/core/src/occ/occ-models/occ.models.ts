--- conflicted
+++ resolved
@@ -3967,7 +3967,32 @@
     consentTemplates?: ConsentTemplate[];
   }
 
-<<<<<<< HEAD
+  export interface BaseSites {
+    baseSites?: BaseSite[];
+  }
+
+  export interface BaseSite {
+    channel?: string;
+    defaultLanguage?: Language;
+    defaultPreviewCatalogId?: string;
+    defaultPreviewCategoryCode?: string;
+    defaultPreviewProductCode?: string;
+    locale?: string;
+    name?: string;
+    theme?: string;
+    uid?: string;
+    stores?: BaseStore[];
+    urlPatterns?: string[];
+    urlEncodingAttributes?: string[];
+  }
+
+  export interface BaseStore {
+    currencies?: Currency[];
+    defaultCurrency?: Currency;
+    languages?: Language[];
+    defaultLanguage?: Language;
+  }
+
   export interface Budget {
     active?: boolean;
     budget?: number;
@@ -4023,31 +4048,5 @@
     titleCode?: string;
     town?: string;
     visibleInAddressBook?: true;
-=======
-  export interface BaseSites {
-    baseSites?: BaseSite[];
-  }
-
-  export interface BaseSite {
-    channel?: string;
-    defaultLanguage?: Language;
-    defaultPreviewCatalogId?: string;
-    defaultPreviewCategoryCode?: string;
-    defaultPreviewProductCode?: string;
-    locale?: string;
-    name?: string;
-    theme?: string;
-    uid?: string;
-    stores?: BaseStore[];
-    urlPatterns?: string[];
-    urlEncodingAttributes?: string[];
-  }
-
-  export interface BaseStore {
-    currencies?: Currency[];
-    defaultCurrency?: Currency;
-    languages?: Language[];
-    defaultLanguage?: Language;
->>>>>>> 1c215e27
   }
 }