--- conflicted
+++ resolved
@@ -3967,27 +3967,6 @@
     consentTemplates?: ConsentTemplate[];
   }
 
-<<<<<<< HEAD
-  export interface ProductInterestEntry {
-    interestType?: NotificationType;
-    dateAdded?: string;
-    expirationDate?: string;
-  }
-
-  export interface ProductInterestEntryRelation {
-    product?: Product;
-    productInterestEntry?: ProductInterestEntry[];
-  }
-
-  export interface ProductInterestSearchResult {
-    results?: ProductInterestEntryRelation[];
-    sorts?: Sort[];
-    pagination?: Pagination;
-  }
-
-  export enum NotificationType {
-    BACK_IN_STOCK = 'BACK_IN_STOCK',
-=======
   export interface BaseSites {
     baseSites?: BaseSite[];
   }
@@ -4012,6 +3991,26 @@
     defaultCurrency?: Currency;
     languages?: Language[];
     defaultLanguage?: Language;
->>>>>>> 630bb083
+  }
+
+  export interface ProductInterestEntry {
+    interestType?: NotificationType;
+    dateAdded?: string;
+    expirationDate?: string;
+  }
+
+  export interface ProductInterestEntryRelation {
+    product?: Product;
+    productInterestEntry?: ProductInterestEntry[];
+  }
+
+  export interface ProductInterestSearchResult {
+    results?: ProductInterestEntryRelation[];
+    sorts?: Sort[];
+    pagination?: Pagination;
+  }
+
+  export enum NotificationType {
+    BACK_IN_STOCK = 'BACK_IN_STOCK',
   }
 }