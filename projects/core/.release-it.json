--- conflicted
+++ resolved
@@ -9,11 +9,5 @@
   "npm": {
     "publishPath": "./../../dist/core",
     "tag": "latest"
-<<<<<<< HEAD
-  },
-  "hooks": {
-    "after:git:bump": "cd ../.. && yarn build:core:lib"
-=======
->>>>>>> bb4f672a
   }
 }