<!doctype html>
<html>

<head>
  <meta charset="utf-8">
  <title>Spaccelerator</title>
  <base href="/">

<<<<<<< HEAD
  <meta name="viewport" content="width=device-width, initial-scale=1">
  <link rel="icon" type="image/x-icon" href="favicon.ico">

  <!-- temporary import for material icons, will be dropped when we finalize migration to bootstrap -->
  <link href="https://fonts.googleapis.com/icon?family=Material+Icons" rel="stylesheet">

  <link rel="manifest" href="manifest.json">
  <!-- Fallback for older browsers and Webkit, more https://github.com/GoogleChromeLabs/pwacompat -->
  <script async src="https://cdn.jsdelivr.net/npm/pwacompat@2.0.7/pwacompat.min.js" integrity="sha384-ptgwb3/v69WGur7IwSnWOowVxE7hcRB3DG/EiHdejrw2sFNwUHynFbiRMPxc4hdS"
    crossorigin="anonymous"></script>
  <meta name="theme-color" content="#1976d2">
</head>

<body>
  <y-main>Loading...</y-main>
=======
    <meta name="viewport" content="width=device-width, initial-scale=1">
    <link rel="icon" type="image/x-icon" href="favicon.ico">
</head>

<body>
    <cx-storefront>Loading...</cx-storefront>
>>>>>>> 50a23545
</body>

</html><|MERGE_RESOLUTION|>--- conflicted
+++ resolved
@@ -6,30 +6,14 @@
   <title>Spaccelerator</title>
   <base href="/">
 
-<<<<<<< HEAD
   <meta name="viewport" content="width=device-width, initial-scale=1">
   <link rel="icon" type="image/x-icon" href="favicon.ico">
+  <link rel="manifest" href="manifest.json">
 
-  <!-- temporary import for material icons, will be dropped when we finalize migration to bootstrap -->
-  <link href="https://fonts.googleapis.com/icon?family=Material+Icons" rel="stylesheet">
-
-  <link rel="manifest" href="manifest.json">
-  <!-- Fallback for older browsers and Webkit, more https://github.com/GoogleChromeLabs/pwacompat -->
-  <script async src="https://cdn.jsdelivr.net/npm/pwacompat@2.0.7/pwacompat.min.js" integrity="sha384-ptgwb3/v69WGur7IwSnWOowVxE7hcRB3DG/EiHdejrw2sFNwUHynFbiRMPxc4hdS"
-    crossorigin="anonymous"></script>
-  <meta name="theme-color" content="#1976d2">
 </head>
 
 <body>
-  <y-main>Loading...</y-main>
-=======
-    <meta name="viewport" content="width=device-width, initial-scale=1">
-    <link rel="icon" type="image/x-icon" href="favicon.ico">
-</head>
-
-<body>
-    <cx-storefront>Loading...</cx-storefront>
->>>>>>> 50a23545
+  <cx-storefront>Loading...</cx-storefront>
 </body>
 
 </html>