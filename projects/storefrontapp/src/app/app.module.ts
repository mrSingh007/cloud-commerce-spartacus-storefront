import { NgModule } from '@angular/core';
import { BrowserModule } from '@angular/platform-browser';
import { LOCALE_ID } from '@angular/core';

import { ConfigService } from './config.service';
import { AppRoutingModule } from './app-routing.module';
import { config } from './config';

import {
  AuthModule,
  OccModule,
  UiModule,
  CmsLibModule,
  CmsModule,
  RoutingModule,
  UiFrameworkModule,
  SiteContextModule
} from 'storefrontlib';

// bootstrap
import { AppComponent } from './app.component';

@NgModule({
  imports: [
    BrowserModule,
    AuthModule.forRoot(config),
<<<<<<< HEAD
    RoutingModule.forRoot(ConfigService),
=======
    RoutingModule.forRoot(config),
>>>>>>> 9c5b8185
    OccModule.forRoot(config),
    SiteContextModule.forRoot(ConfigService),

    AppRoutingModule,

    CmsLibModule,
    CmsModule.forRoot(config),
    UiModule,
    UiFrameworkModule
  ],

  providers: [
    ConfigService,
    {
      // TODO: configure locale
      provide: LOCALE_ID,
      useValue: 'en-US'
    }
  ],
  declarations: [AppComponent],
  bootstrap: [AppComponent]
})
export class AppModule {}<|MERGE_RESOLUTION|>--- conflicted
+++ resolved
@@ -24,11 +24,7 @@
   imports: [
     BrowserModule,
     AuthModule.forRoot(config),
-<<<<<<< HEAD
-    RoutingModule.forRoot(ConfigService),
-=======
     RoutingModule.forRoot(config),
->>>>>>> 9c5b8185
     OccModule.forRoot(config),
     SiteContextModule.forRoot(ConfigService),
 
