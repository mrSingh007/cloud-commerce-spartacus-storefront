--- conflicted
+++ resolved
@@ -69,8 +69,7 @@
         level: '1.2',
       },
     }),
-<<<<<<< HEAD
-
+    JsonLdBuilderModule,
     // The following part is for B2b storefront
     /*B2bStorefrontModule.withConfig({
       backend: {
@@ -100,9 +99,6 @@
       },
     }),*/
 
-=======
-    JsonLdBuilderModule,
->>>>>>> 68b9daa0
     TestOutletModule, // custom usages of cxOutletRef only for e2e testing
 
     TestConfigModule.forRoot({ cookie: 'cxConfigE2E' }), // Injects config dynamically from e2e tests. Should be imported after other config modules.
