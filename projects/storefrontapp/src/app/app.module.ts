--- conflicted
+++ resolved
@@ -11,10 +11,10 @@
 import { translationChunksConfig, translations } from '@spartacus/assets';
 import { TestConfigModule } from '@spartacus/core';
 import {
-  B2cStorefrontModule,
+  //B2cStorefrontModule,
   JsonLdBuilderModule,
   StorefrontComponent,
-  // B2bStorefrontModule,
+  B2bStorefrontModule,
 } from '@spartacus/storefront';
 import { environment } from '../environments/environment';
 import { TestOutletModule } from '../test-outlets/test-outlet.module';
@@ -34,7 +34,7 @@
     BrowserModule.withServerTransition({ appId: 'spartacus-app' }),
     BrowserTransferStateModule,
 
-    B2cStorefrontModule.withConfig({
+    /*B2cStorefrontModule.withConfig({
       backend: {
         occ: {
           baseUrl: environment.occBaseUrl,
@@ -68,11 +68,10 @@
       features: {
         level: '1.2',
       },
-    }),
-<<<<<<< HEAD
+    }),*/
 
     // The following part is for B2b storefront
-    /*B2bStorefrontModule.withConfig({
+    B2bStorefrontModule.withConfig({
       backend: {
         occ: {
           baseUrl: environment.occBaseUrl,
@@ -98,11 +97,9 @@
         chunks: translationChunksConfig,
         fallbackLang: 'en',
       },
-    }),*/
+    }),
 
-=======
     JsonLdBuilderModule,
->>>>>>> fce6ce2a
     TestOutletModule, // custom usages of cxOutletRef only for e2e testing
 
     TestConfigModule.forRoot({ cookie: 'cxConfigE2E' }), // Injects config dynamically from e2e tests. Should be imported after other config modules.
