--- conflicted
+++ resolved
@@ -11,11 +11,7 @@
     RouterModule.forRoot([]),
     StorefrontModule.withConfig({
       server: {
-<<<<<<< HEAD
-        baseUrl: 'https://localhost:9002',
-=======
         baseUrl: environment.occBaseUrl,
->>>>>>> 8f0556b3
         occPrefix: '/rest/v2/'
       }
     })
