--- conflicted
+++ resolved
@@ -5,16 +5,6 @@
 import { ConfigService } from './config.service';
 import { AppRoutingModule } from './app-routing.module';
 
-<<<<<<< HEAD
-import { AuthModule } from 'storefrontlib';
-import { RoutingModule } from 'storefrontlib';
-import { OccModule } from 'storefrontlib';
-import { UserModule } from 'storefrontlib';
-import { UiModule } from 'storefrontlib';
-import { CmsLibModule } from 'storefrontlib';
-import { CmsModule } from 'storefrontlib';
-import { UiFrameworkModule } from 'storefrontlib';
-=======
 import {
   AuthModule,
   OccModule,
@@ -25,7 +15,6 @@
   UserModule,
   UiFrameworkModule
 } from 'storefrontlib';
->>>>>>> cf03bb42
 
 // bootstrap
 import { AppComponent } from './app.component';
