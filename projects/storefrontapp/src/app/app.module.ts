--- conflicted
+++ resolved
@@ -59,7 +59,6 @@
         chunks: translationChunksConfig,
         fallbackLang: 'en',
       },
-<<<<<<< HEAD
       checkout: {
         steps: [
           {
@@ -101,11 +100,6 @@
         express: false,
         defaultDeliveryMode: [DeliveryModePreferences.FREE],
         guest: false,
-=======
-      features: {
-        level: '1.3',
-        anonymousConsents: true,
->>>>>>> 31ba8652
       },
     })
   );
@@ -143,7 +137,8 @@
         fallbackLang: 'en',
       },
       features: {
-        level: '1.2',
+        level: '1.3',
+        anonymousConsents: true,
       },
     })
   );
