import { NgModule } from '@angular/core';
import { BrowserModule } from '@angular/platform-browser';
import { LOCALE_ID } from '@angular/core';

import { ConfigService } from './config.service';
import { AppRoutingModule } from './app-routing.module';
import { config } from './config';

import {
  AuthModule,
  OccModule,
  UiModule,
  CmsLibModule,
  CmsModule,
  RoutingModule,
  UiFrameworkModule,
  SiteContextModule
} from 'storefrontlib';

// bootstrap
import { AppComponent } from './app.component';

@NgModule({
  imports: [
    BrowserModule,
    AuthModule.forRoot(config),
    RoutingModule.forRoot(config),
    OccModule.forRoot(config),
<<<<<<< HEAD
    SiteContextModule.forRoot(ConfigService),
=======
    SiteContextModule.forRoot(config),
>>>>>>> 10e9b34b

    AppRoutingModule,

    CmsLibModule,
    CmsModule.forRoot(config),
    UiModule,
    UiFrameworkModule
  ],

  providers: [
    ConfigService,
    {
      // TODO: configure locale
      provide: LOCALE_ID,
      useValue: 'en-US'
    }
  ],
  declarations: [AppComponent],
  bootstrap: [AppComponent]
})
export class AppModule {}<|MERGE_RESOLUTION|>--- conflicted
+++ resolved
@@ -26,11 +26,7 @@
     AuthModule.forRoot(config),
     RoutingModule.forRoot(config),
     OccModule.forRoot(config),
-<<<<<<< HEAD
-    SiteContextModule.forRoot(ConfigService),
-=======
     SiteContextModule.forRoot(config),
->>>>>>> 10e9b34b
 
     AppRoutingModule,
 
