/* You can add global styles to this file, and also import other style files */

<<<<<<< HEAD
@import 'storefrontstyles/index';

.mat-autocomplete-panel {
  width: 100%;
  max-width: 100% !important;
}
=======
@import 'storefrontstyles';
>>>>>>> 2105939f
<|MERGE_RESOLUTION|>--- conflicted
+++ resolved
@@ -1,12 +1,3 @@
 /* You can add global styles to this file, and also import other style files */
 
-<<<<<<< HEAD
-@import 'storefrontstyles/index';
-
-.mat-autocomplete-panel {
-  width: 100%;
-  max-width: 100% !important;
-}
-=======
-@import 'storefrontstyles';
->>>>>>> 2105939f
+@import 'storefrontstyles/index';