import { ChangeDetectionStrategy, Component } from '@angular/core';
import { Product } from '@spartacus/core';
import { CmsComponentData } from '@spartacus/storefront';
import { EMPTY, Observable, of } from 'rxjs';
import {
  distinctUntilKeyChanged,
  filter,
  map,
  switchMap,
  withLatestFrom,
} from 'rxjs/operators';
import { CmsMerchandisingCarouselComponent } from '../../../cds-models/cms.model';
import { CdsMerchandisingProductService } from '../../facade/cds-merchandising-product.service';
<<<<<<< HEAD
import {
  MerchandisingProduct,
  MerchandisingProducts,
} from '../../model/merchandising-products.model';
=======
import { MerchandisingProducts } from '../../model/merchandising-products.model';
>>>>>>> fe01d8f9

@Component({
  selector: 'cx-merchandising-carousel',
  templateUrl: './merchandising-carousel.component.html',
  changeDetection: ChangeDetectionStrategy.OnPush,
})
export class MerchandisingCarouselComponent {
  private componentData$: Observable<
    CmsMerchandisingCarouselComponent
  > = this.componentData.data$.pipe(filter(Boolean));

  title$: Observable<string> = this.componentData$.pipe(
    map(data => data.title)
  );

  merchandisingCarouselModel$: Observable<{
    items$: Observable<Product>[];
    metadata: Map<string, string>;
  }> = this.componentData$.pipe(
    distinctUntilKeyChanged('strategy'),
    switchMap(data =>
      this.cdsMerchandisingProductService.loadProductsForStrategy(
        data.strategy,
        data.numberToDisplay
      )
    ),
    withLatestFrom(this.componentData$),
    map(([merchandsingProducts, componentData]) => {
      const metadata = this.getCarouselMetadata(
        merchandsingProducts,
        componentData
<<<<<<< HEAD
      );
      merchandsingProducts.metadata = metadata;
      return merchandsingProducts;
    }),
    map(merchandsingProducts => {
      merchandsingProducts.products.forEach(
        (merchandisingProduct, index) =>
          (merchandisingProduct.metadata = this.getCarouselItemMetadata(
            merchandisingProduct,
            index + 1
          ))
      );
      return this.mapMerchandisingProductsToCarouselModel(merchandsingProducts);
    }),
    filter<{
      items$: Observable<Product>[];
      metadata: Map<string, string>;
    }>(Boolean)
=======
      );
      merchandsingProducts.metadata = metadata;
      return merchandsingProducts;
    }),
    map(merchandsingProducts =>
      this.mapMerchandisingProductsItems(merchandsingProducts)
    )
>>>>>>> fe01d8f9
  );

  private getCarouselMetadata(
    merchandisingProducts: MerchandisingProducts,
    componentData: CmsMerchandisingCarouselComponent
  ): Map<string, string> {
    const metadata = new Map<string, string>();

    if (merchandisingProducts.metadata) {
      merchandisingProducts.metadata.forEach((value, name) =>
        metadata.set(name, value)
      );
    }

    if (
      merchandisingProducts.products &&
      merchandisingProducts.products.length
    ) {
      metadata.set('slots', merchandisingProducts.products.length.toString());
    }

    metadata.set('title', componentData.title);
    metadata.set('name', componentData.name);
    metadata.set('strategyid', componentData.strategy);
    metadata.set('id', componentData.uid);

    return metadata;
  }

<<<<<<< HEAD
  getCarouselItemMetadata(
    merchandisingProduct: MerchandisingProduct,
    index: number
  ): Map<string, string> {
    const metadata = new Map<string, string>();

    if (merchandisingProduct.metadata) {
      merchandisingProduct.metadata.forEach((value, name) =>
        metadata.set(name, value)
      );
    }

    metadata.set('slot', index.toString());
    metadata.set('id', merchandisingProduct.code);

    return metadata;
  }

  private mapMerchandisingProductsToCarouselModel(
=======
  private mapMerchandisingProductsItems(
>>>>>>> fe01d8f9
    merchandisingProducts: MerchandisingProducts
  ): {
    items$: Observable<Product>[];
    metadata: Map<string, string>;
  } {
    return {
      items$:
        merchandisingProducts && merchandisingProducts.products
          ? merchandisingProducts.products.map(product => of(product))
          : [EMPTY],
      metadata:
        merchandisingProducts && merchandisingProducts.metadata
          ? merchandisingProducts.metadata
          : undefined,
    };
  }

  constructor(
    protected componentData: CmsComponentData<
      CmsMerchandisingCarouselComponent
    >,
    protected cdsMerchandisingProductService: CdsMerchandisingProductService
  ) {}
}<|MERGE_RESOLUTION|>--- conflicted
+++ resolved
@@ -11,14 +11,10 @@
 } from 'rxjs/operators';
 import { CmsMerchandisingCarouselComponent } from '../../../cds-models/cms.model';
 import { CdsMerchandisingProductService } from '../../facade/cds-merchandising-product.service';
-<<<<<<< HEAD
 import {
   MerchandisingProduct,
   MerchandisingProducts,
 } from '../../model/merchandising-products.model';
-=======
-import { MerchandisingProducts } from '../../model/merchandising-products.model';
->>>>>>> fe01d8f9
 
 @Component({
   selector: 'cx-merchandising-carousel',
@@ -50,34 +46,15 @@
       const metadata = this.getCarouselMetadata(
         merchandsingProducts,
         componentData
-<<<<<<< HEAD
       );
-      merchandsingProducts.metadata = metadata;
-      return merchandsingProducts;
-    }),
-    map(merchandsingProducts => {
-      merchandsingProducts.products.forEach(
-        (merchandisingProduct, index) =>
-          (merchandisingProduct.metadata = this.getCarouselItemMetadata(
-            merchandisingProduct,
-            index + 1
-          ))
+      const items$ = this.mapMerchandisingProductsToCarouselItems(
+        merchandsingProducts
       );
-      return this.mapMerchandisingProductsToCarouselModel(merchandsingProducts);
-    }),
-    filter<{
-      items$: Observable<Product>[];
-      metadata: Map<string, string>;
-    }>(Boolean)
-=======
-      );
-      merchandsingProducts.metadata = metadata;
-      return merchandsingProducts;
-    }),
-    map(merchandsingProducts =>
-      this.mapMerchandisingProductsItems(merchandsingProducts)
-    )
->>>>>>> fe01d8f9
+      return {
+        items$,
+        metadata,
+      };
+    })
   );
 
   private getCarouselMetadata(
@@ -107,7 +84,17 @@
     return metadata;
   }
 
-<<<<<<< HEAD
+  private mapMerchandisingProductsToCarouselItems(
+    merchandisingProducts: MerchandisingProducts
+  ): Observable<MerchandisingProduct>[] {
+    return merchandisingProducts && merchandisingProducts.products
+      ? merchandisingProducts.products.map((product, index) => {
+          product.metadata = this.getCarouselItemMetadata(product, index);
+          return of(product);
+        })
+      : [EMPTY];
+  }
+
   getCarouselItemMetadata(
     merchandisingProduct: MerchandisingProduct,
     index: number
@@ -126,27 +113,6 @@
     return metadata;
   }
 
-  private mapMerchandisingProductsToCarouselModel(
-=======
-  private mapMerchandisingProductsItems(
->>>>>>> fe01d8f9
-    merchandisingProducts: MerchandisingProducts
-  ): {
-    items$: Observable<Product>[];
-    metadata: Map<string, string>;
-  } {
-    return {
-      items$:
-        merchandisingProducts && merchandisingProducts.products
-          ? merchandisingProducts.products.map(product => of(product))
-          : [EMPTY],
-      metadata:
-        merchandisingProducts && merchandisingProducts.metadata
-          ? merchandisingProducts.metadata
-          : undefined,
-    };
-  }
-
   constructor(
     protected componentData: CmsComponentData<
       CmsMerchandisingCarouselComponent
