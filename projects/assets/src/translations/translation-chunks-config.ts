--- conflicted
+++ resolved
@@ -45,20 +45,18 @@
     'addToCart',
     'CMSTabParagraphContainer',
   ],
-<<<<<<< HEAD
 
-  user: ['forgottenPassword', 'loginForm', 'register', 'checkoutLogin'],
   configurator: [
     'configurator.header',
     'configurator.attribute',
     'configurator.button',
-=======
+  ],
+
   user: [
     'anonymousConsents',
     'forgottenPassword',
     'loginForm',
     'register',
     'checkoutLogin',
->>>>>>> d308cbc5
   ],
 };