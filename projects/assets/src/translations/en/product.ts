export const product = {
  productDetails: {
    id: 'ID',
    quantity: 'Qty',
    productDetails: 'Product Details',
    specification: 'Specs',
    reviews: 'Reviews',
    shipping: 'Shipping',
    share: 'Share',
    showReviews: 'Show reviews',
  },
  productList: {
    filterBy: {
      label: 'Filter by',
      action: 'Filter by',
    },
    appliedFilter: 'Applied Filter:',
    showLess: 'Show less...',
    showMore: 'Show more...',
    sortByRelevance: 'Sort by Relevance',
    backToTopBtn: 'BACK TO TOP',
    showMoreBtn: 'SHOW MORE',
  },
  productFacetNavigation: {
    filterBy: {
      label: 'Filter by',
      action: 'Filter by',
    },
    appliedFilter: 'Applied Filter:',
    showLess: 'Show less...',
    showMore: 'Show more...',
    sortByRelevance: 'Sort by Relevance',
  },
  productSummary: {
    id: 'ID',
    showReviews: 'Show reviews',
    share: 'Share',
  },
  productReview: {
    overallRating: 'Overall Rating',
    reviewTitle: 'Review Title',
    writeYourComments: 'Write your comments',
    rating: 'Rating',
    reviewerName: 'Reviewer name (optional)',
    writeReview: 'Write a Review',
    more: 'More',
    less: 'Less',
    thankYouForReview:
      'Thank you for the review! Note that reviews may require review before appearing here.',
  },
  addToCart: {
    itemsAddedToYourCart: 'Item(s) added to your cart',
    itemsIncrementedInYourCart:
      'This item was already in your cart. The quantity was updated.',
    items: 'items',
    updatingCart: 'Updating cart...',
    addToCart: 'Add to cart',
    viewCart: 'view cart',
    proceedToCheckout: 'proceed to checkout',
    quantity: 'Qty',
    outOfStock: 'Out of stock',
    inStock: 'In stock',
  },
  CMSTabParagraphContainer: {
    tabs: {
      ProductDetailsTabComponent: 'Product Details',
      ProductSpecsTabComponent: 'Specs',
      ProductReviewsTabComponent: 'Reviews',
      deliveryTab: 'Shipping',
    },
  },
  stockNotification: {
    notifyMe: 'NOTIFY ME',
    stopNotify: 'STOP NOTIFICATION',
<<<<<<< HEAD
    activateChannelsPrefix:
      'To get notified when this product is back in stock again please activate your ',
=======
    getNotify: 'Get notified when this product is available.',
    activateChannelsPrefix: 'To be notified you need to activate the ',
>>>>>>> b9d5c2a7
    channelsLink: 'Notification Channels',
    activateChannelsSuffix: '.',
    notified: 'You will be notified when this product is back in stock.',
    getNotified: 'Get notified when this product is back in stock.',
    unsubscribeSuccess:
      'You will not receive any notifications for this product.',
    subscriptionDialog: {
<<<<<<< HEAD
      header: 'Out of Stock Subscription',
      notifiedPrefix: 'You will be notified on:',
      notifiedSuffix: 'as soons as this product is back in stock.',
      manageChannelsPrefix:
        'Manage your preffered subscriptions channels at the ',
=======
      header: 'Out of stock subscription',
      notifiedPrefix: 'You will be notified on:',
      notifiedSuffix: 'as soons as this product is back in stock.',
      manageChannelsPrefix:
        'Manage your preffered notification channels at the ',
>>>>>>> b9d5c2a7
      manageChannelsLink: 'Channel Settings',
      manageChannelsSuffix: ' page.',
      manageSubscriptionsPrefix: 'You can manage your subscriptions at ',
      manageSubscriptionsLink: 'My Interests',
      manageSubscriptionsSuffix: ' page.',
      okBtn: 'OK',
      subscribing:
        'Subscribing you to Out of Stock notifications for this product',
    },
  },
};<|MERGE_RESOLUTION|>--- conflicted
+++ resolved
@@ -72,13 +72,8 @@
   stockNotification: {
     notifyMe: 'NOTIFY ME',
     stopNotify: 'STOP NOTIFICATION',
-<<<<<<< HEAD
-    activateChannelsPrefix:
-      'To get notified when this product is back in stock again please activate your ',
-=======
     getNotify: 'Get notified when this product is available.',
     activateChannelsPrefix: 'To be notified you need to activate the ',
->>>>>>> b9d5c2a7
     channelsLink: 'Notification Channels',
     activateChannelsSuffix: '.',
     notified: 'You will be notified when this product is back in stock.',
@@ -86,19 +81,11 @@
     unsubscribeSuccess:
       'You will not receive any notifications for this product.',
     subscriptionDialog: {
-<<<<<<< HEAD
-      header: 'Out of Stock Subscription',
-      notifiedPrefix: 'You will be notified on:',
-      notifiedSuffix: 'as soons as this product is back in stock.',
-      manageChannelsPrefix:
-        'Manage your preffered subscriptions channels at the ',
-=======
       header: 'Out of stock subscription',
       notifiedPrefix: 'You will be notified on:',
       notifiedSuffix: 'as soons as this product is back in stock.',
       manageChannelsPrefix:
         'Manage your preffered notification channels at the ',
->>>>>>> b9d5c2a7
       manageChannelsLink: 'Channel Settings',
       manageChannelsSuffix: ' page.',
       manageSubscriptionsPrefix: 'You can manage your subscriptions at ',
