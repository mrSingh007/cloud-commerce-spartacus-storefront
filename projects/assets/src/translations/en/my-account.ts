--- conflicted
+++ resolved
@@ -130,13 +130,10 @@
     startDateDesc: 'Start Date (descending)',
     endDateAsc: 'End Date (ascending)',
     endDateDesc: 'End Date (descending)',
-<<<<<<< HEAD
     sortByMostRecent: 'Sort by Most recent',
-=======
     notesPreffix:
       'You can set your preferred channels for receiving coupon notifications on the ',
     notesLink: 'Notification Channels',
     notesSuffix: ' page.',
->>>>>>> fda98e34
   },
 };