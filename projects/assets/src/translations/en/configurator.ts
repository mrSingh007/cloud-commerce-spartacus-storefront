export const configurator = {
<<<<<<< HEAD
  header: {
    consistent: 'Consistent',
    complete: 'Complete',
    configId: 'Configuration ID',
    toconfig: 'Configure',
  },
  attribute: {
    caption: 'Attributes',
    notSupported: 'Attibute Type is not supported.',
    requiredAttribute: '{{param}} required',
    defaultRequiredMessage: 'Enter a value for the required field',
    singleSelectRequiredMessage: 'Select a value',
    multiSelectRequiredMessage: 'Select one or more values',
=======
  configurator: {
    header: {
      consistent: 'Consistent',
      complete: 'Complete',
      configId: 'Configuration ID',
      toconfig: 'Configure',
    },
    attribute: {
      caption: 'Attributes',
    },
>>>>>>> e41f4648
  },
};<|MERGE_RESOLUTION|>--- conflicted
+++ resolved
@@ -1,19 +1,4 @@
 export const configurator = {
-<<<<<<< HEAD
-  header: {
-    consistent: 'Consistent',
-    complete: 'Complete',
-    configId: 'Configuration ID',
-    toconfig: 'Configure',
-  },
-  attribute: {
-    caption: 'Attributes',
-    notSupported: 'Attibute Type is not supported.',
-    requiredAttribute: '{{param}} required',
-    defaultRequiredMessage: 'Enter a value for the required field',
-    singleSelectRequiredMessage: 'Select a value',
-    multiSelectRequiredMessage: 'Select one or more values',
-=======
   configurator: {
     header: {
       consistent: 'Consistent',
@@ -23,7 +8,11 @@
     },
     attribute: {
       caption: 'Attributes',
+      notSupported: 'Attibute Type is not supported.',
+      requiredAttribute: '{{param}} required',
+      defaultRequiredMessage: 'Enter a value for the required field',
+      singleSelectRequiredMessage: 'Select a value',
+      multiSelectRequiredMessage: 'Select one or more values',
     },
->>>>>>> e41f4648
   },
 };