{
  "name": "@spartacus/assets",
<<<<<<< HEAD
  "version": "1.0.1"
=======
  "version": "1.0.3"
>>>>>>> 4f29932d
}<|MERGE_RESOLUTION|>--- conflicted
+++ resolved
@@ -1,8 +1,4 @@
 {
   "name": "@spartacus/assets",
-<<<<<<< HEAD
-  "version": "1.0.1"
-=======
   "version": "1.0.3"
->>>>>>> 4f29932d
 }