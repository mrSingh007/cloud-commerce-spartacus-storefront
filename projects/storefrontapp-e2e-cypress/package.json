--- conflicted
+++ resolved
@@ -13,13 +13,9 @@
   },
   "devDependencies": {
     "@cypress/webpack-preprocessor": "^4.0.3",
-<<<<<<< HEAD
     "cypress": "^3.1.5",
     "cypress-plugin-tab": "^1.0.1",
-    "cypress-testing-library": "^2.3.5"
-=======
-    "@testing-library/cypress": "^4.2.0",
-    "cypress": "^3.1.5"
->>>>>>> ad25327e
+    "cypress-testing-library": "^2.3.5",
+    "@testing-library/cypress": "^4.2.0"
   }
 }