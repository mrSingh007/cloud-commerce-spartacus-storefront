--- conflicted
+++ resolved
@@ -3,14 +3,6 @@
 import { login } from './auth-forms';
 import { generateMail, randomString } from './user';
 
-<<<<<<< HEAD
-export const PRODUCT_CODE_1 = '1934793';
-export const PRODUCT_CODE_2 = '300938';
-export const PRODUCT_CODE_3 = '3470545';
-export const PRODUCT_CODE_4 = '29925';
-export const PRODUCT_TYPE = 'camera';
-export const COUPON_CODE = 'singleCodeCoupon1';
-=======
 interface TestProduct {
   code: string;
   type?: string;
@@ -48,7 +40,6 @@
     code: '29925',
   },
 ];
->>>>>>> 2550d628
 
 function getCartItem(name: string) {
   return cy.get('cx-cart-item-list').contains('cx-cart-item', name);
@@ -328,24 +319,38 @@
 
 export function goToCartAndApplyCoupon() {
   cy.get('cx-mini-cart > a').click();
-  cy.get('.form-control').clear().type(COUPON_CODE, { force: true });
+  cy.get('.form-control')
+    .clear()
+    .type(COUPON_CODE, { force: true });
   cy.get('.col-md-4 > .btn').click();
-  cy.get('.cart-details-wrapper > [ng-reflect-promotions="[object Object]"] > .cx-promotions > strong').should('exist');
+  cy.get(
+    '.cart-details-wrapper > [ng-reflect-promotions="[object Object]"] > .cx-promotions > strong'
+  ).should('exist');
   cy.get('cx-order-summary > cx-promotions > .cx-promotions').should('exist');
   cy.get('.cx-summary-savings').should('exist');
-  cy.get('cx-global-message').should('contain', `${COUPON_CODE} has been applied`);
+  cy.get('cx-global-message').should(
+    'contain',
+    `${COUPON_CODE} has been applied`
+  );
 }
 
 export function goToCartAndRemoveCoupon() {
   cy.get('cx-mini-cart > a').click();
-  cy.get('cx-cart-coupon > cx-applied-coupons > .cx-coupon-code-pill > .cx-coupon-code-pill-value').should('contain', `${COUPON_CODE}`);
+  cy.get(
+    'cx-cart-coupon > cx-applied-coupons > .cx-coupon-code-pill > .cx-coupon-code-pill-value'
+  ).should('contain', `${COUPON_CODE}`);
   cy.get('span > .fas').click();
-  cy.get('cx-global-message').should('contain', `${COUPON_CODE} has been removed`);
+  cy.get('cx-global-message').should(
+    'contain',
+    `${COUPON_CODE} has been removed`
+  );
 }
 
 export function applyWrongCoupon() {
   cy.get('cx-mini-cart > a').click();
-  cy.get('.form-control').clear().type('errorCode', { force: true });
+  cy.get('.form-control')
+    .clear()
+    .type('errorCode', { force: true });
   cy.get('.col-md-4 > .btn').click();
   cy.get('.form-control').should('contain', 'errorCode');
   cy.get('cx-global-message').should('contain', 'coupon.invalid.code.provided');
