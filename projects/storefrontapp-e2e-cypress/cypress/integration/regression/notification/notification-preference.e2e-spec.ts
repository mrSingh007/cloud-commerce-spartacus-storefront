--- conflicted
+++ resolved
@@ -1,14 +1,5 @@
-<<<<<<< HEAD
 import {registerAndLogin} from '../../../helpers/update-email';
 import * as notification from '../../../helpers/notification';
-=======
-import {
-  accessPageAsAnonymous,
-  verifyChannelStatus,
-  verifyAfterUpdateEmailAddress,
-} from '../../../helpers/notification-preference';
-import { registerAndLogin } from '../../../helpers/update-email';
->>>>>>> 4def0817
 
 describe('My Account - Notification Preference', () => {
   before(() => {
@@ -29,17 +20,6 @@
       cy.visit('/');
     });
 
-<<<<<<< HEAD
     notification.notificationPreferenceTests();
-
-=======
-    it('should enable/disable notification preference', () => {
-      verifyChannelStatus();
-    });
-
-    it('should show correct email channel after update email address', () => {
-      verifyAfterUpdateEmailAddress();
-    });
->>>>>>> 4def0817
   });
 });